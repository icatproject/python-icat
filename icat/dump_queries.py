--- conflicted
+++ resolved
@@ -67,32 +67,19 @@
 def getInvestigationQueries(client, invid):
     """Return the queries to fetch all objects related to an investigation.
     """
-<<<<<<< HEAD
-    # Compatibility ICAT 4.3.* vs. ICAT 4.4.0 and later: include
-    # InvestigationGroups.
+    # Compatibility between ICAT versions:
+    # - ICAT 4.4.0 added InvestigationGroups.
+    # - ICAT 4.10.0 added relation between Shift and Instrument.
     inv_includes = set([ "facility", "type.facility", "investigationInstruments", 
                          "investigationInstruments.instrument.facility", "shifts", 
                          "keywords", "publications", "investigationUsers", 
                          "investigationUsers.user", "parameters", 
                          "parameters.type.facility" ])
-    if client.apiversion > '4.3.99':
+    if client.apiversion >= '4.4.0':
         inv_includes |= set([ "investigationGroups", 
                               "investigationGroups.grouping" ])
-=======
-    # Compatibility between ICAT versions:
-    # - ICAT 4.4.0 added InvestigationGroups.
-    # - ICAT 4.10.0 added relation between Shift and Instrument.
-    inv_includes = { "facility", "type.facility", "investigationInstruments", 
-                     "investigationInstruments.instrument.facility", "shifts", 
-                     "keywords", "publications", "investigationUsers", 
-                     "investigationUsers.user", "parameters", 
-                     "parameters.type.facility" }
-    if client.apiversion >= '4.4.0':
-        inv_includes |= { "investigationGroups", 
-                          "investigationGroups.grouping" }
     if client.apiversion >= '4.10.0':
-        inv_includes |= { "shifts.instrument.facility" }
->>>>>>> 0a7bdee7
+        inv_includes |= set([ "shifts.instrument.facility" ])
 
     return [ Query(client, "Investigation", 
                    conditions={"id": "= %d" % invid}, 
