--- conflicted
+++ resolved
@@ -20,12 +20,8 @@
 from icat.entities import getTypeMap
 from icat.entity import Entity
 from icat.exception import *
-<<<<<<< HEAD
-from icat.helper import simpleqp_unquote, parse_attr_val, ms_timestamp
-=======
 from icat.helper import (simpleqp_unquote, parse_attr_val,
                          ms_timestamp, disable_logger)
->>>>>>> 8e6deb71
 from icat.ids import *
 from icat.query import Query
 from icat.sslcontext import create_ssl_context, HTTPSTransport
@@ -144,13 +140,8 @@
         if not proxy:
             proxy = {}
         kwargs['transport'] = HTTPSTransport(self.sslContext, proxy=proxy)
-<<<<<<< HEAD
         super().__init__(self.url, **kwargs)
-        apiversion = self.getApiVersion()
-=======
-        super(Client, self).__init__(self.url, **kwargs)
         apiversion = str(self.getApiVersion())
->>>>>>> 8e6deb71
         # Translate a version having a trailing '-SNAPSHOT' into
         # something that StrictVersion would accept.
         apiversion = re.sub(r'-SNAPSHOT$', 'a1', apiversion)
