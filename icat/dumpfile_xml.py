--- conflicted
+++ resolved
@@ -37,15 +37,8 @@
 
     def __init__(self, client, infile):
         super(XMLDumpFileReader, self).__init__(client, infile)
-<<<<<<< HEAD
-        # need binary mode for infile
-        self.infile = os.fdopen(os.dup(infile.fileno()), 'rb')
-        infile.close()
         self.insttypemap = dict([ (c.BeanName,t) 
                                   for t,c in self.client.typemap.iteritems() ])
-=======
-        self.insttypemap = { c.BeanName:t 
-                             for t,c in self.client.typemap.iteritems() }
         if isinstance(self.infile, etree._ElementTree):
             self.getdata = self.getdata_etree
         else:
@@ -59,7 +52,6 @@
             return f
         else:
             return open(filename, self.mode)
->>>>>>> 3221ac92
 
     def _searchByReference(self, element, objtype, objindex):
         """Search for a referenced object.
