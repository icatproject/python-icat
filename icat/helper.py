--- conflicted
+++ resolved
@@ -33,11 +33,7 @@
 {'name': 'ESNF'}
 """
 
-<<<<<<< HEAD
-=======
-import sys
 from contextlib import contextmanager
->>>>>>> 8e6deb71
 import datetime
 import logging
 import suds.sax.date
@@ -195,28 +191,11 @@
         return None
     if isinstance(dt, str):
         dt = parse_attr_string(dt, "Date")
-<<<<<<< HEAD
     if not dt.tzinfo:
         # Unaware datetime values are assumed to be UTC.
         dt = dt.replace(tzinfo=datetime.timezone.utc)
     ts = 1000 * dt.timestamp()
     return int(ts)
-=======
-    try:
-        # datetime.timestamp() is new in Python 3.3.
-        # timezone is new in Python 3.2.
-        if not dt.tzinfo:
-            # Unaware datetime values are assumed to be UTC.
-            dt = dt.replace(tzinfo=datetime.timezone.utc)
-        ts = 1000 * dt.timestamp()
-    except AttributeError:
-        # Python 3.2 and older.
-        if dt.tzinfo:
-            # dt is aware.  Convert it to naive UTC.
-            offs = dt.utcoffset()
-            dt = dt.replace(tzinfo=None) - offs
-        ts = 1000 * (dt - datetime.datetime(1970, 1, 1)).total_seconds()
-    return int(ts)
 
 
 @contextmanager
@@ -227,5 +206,4 @@
     sav_state = logger.disabled
     logger.disabled = True
     yield
-    logger.disabled = sav_state
->>>>>>> 8e6deb71
+    logger.disabled = sav_state