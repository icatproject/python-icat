"""Provide the Query class.
"""

from collections import OrderedDict
import re
from warnings import warn
from collections.abc import Mapping
import icat.entity
from icat.exception import *

__all__ = ['Query']

substnames = {
    "datafileFormat":"dff",
    "dataset":"ds",
    "dataset.investigation":"i",
    "facility":"f",
    "grouping":"g",
    "instrumentScientists":"isc",
    "investigation":"i",
    "investigationGroups":"ig",
    "investigationInstruments":"ii",
    "investigationUsers":"iu",
    "parameters":"p",
    "parameters.type":"pt",
    "type":"t",
    "user":"u",
    "userGroups":"ug",
}
"""Symbolic names for the representation of related objects in
JOIN ... AS and INCLUDE ... AS.  Prescribing sensible names makes the
search expressions somewhat better readable.  There is no need for
completeness here.
"""

aggregate_fcts = frozenset([
    "DISTINCT",
    "COUNT",
    "COUNT:DISTINCT",
    "MIN",
    "MAX",
    "AVG",
    "AVG:DISTINCT",
    "SUM",
    "SUM:DISTINCT",
])
"""Allowed values for the `function` argument to the
:meth:`icat.query.Query.setAggregate` method.
"""

jpql_join_specs = frozenset([
    "JOIN",
    "INNER JOIN",
    "LEFT JOIN",
    "LEFT OUTER JOIN",
])
"""Allowed values for the `join_specs` argument to the
:meth:`icat.query.Query.setJoinSpecs` method.
"""

# ========================== class Query =============================

class Query():
    """Build a query to search an ICAT server.

    The query uses the JPQL inspired syntax introduced with ICAT
    4.3.0.  It won't work with older ICAT servers.

    :param client: the ICAT client.
    :type client: :class:`icat.client.Client`
    :param entity: the type of objects to search for.  This may either
        be an :class:`icat.entity.Entity` subclass or the name of an
        entity type.
    :param attributes: the attributes that the query shall return.  See
        the :meth:`~icat.query.Query.setAttributes` method for details.
    :param aggregate: the aggregate function to be applied in the
        SELECT clause, if any.  See the
        :meth:`~icat.query.Query.setAggregate` method for details.
    :param order: the sorting attributes to build the ORDER BY clause
        from.  See the :meth:`~icat.query.Query.setOrder` method for
        details.
    :param conditions: the conditions to build the WHERE clause from.
        See the :meth:`~icat.query.Query.addConditions` method for
        details.
    :param includes: list of related objects to add to the INCLUDE
        clause.  See the :meth:`~icat.query.Query.addIncludes` method
        for details.
    :param limit: a tuple (skip, count) to be used in the LIMIT
        clause.  See the :meth:`~icat.query.Query.setLimit` method for
        details.
    :param join_specs: a mapping to override the join specification
        for selected related objects.  See the
        :meth:`~icat.query.Query.setJoinSpecs` method for details.
    :raise TypeError: if `entity` is not a valid entity type or if any
        of the keyword arguments have an invalid type, see the
        corresponding method for details.
    :raise ValueError: if any of the keyword arguments is not valid,
        see the corresponding method for details.

    .. versionchanged:: 0.18.0
        add support for queries requesting a list of attributes rather
        then a single one.  Consequently, the keyword argument
        `attribute` has been renamed to `attributes` (in the plural).
    .. versionchanged:: 0.19.0
        add the `join_specs` argument.
    """

    _db_func_re = re.compile(r"(?:([A-Za-z_]+)\()?([A-Za-z.]+)(?(1)\))")

    def __init__(self, client, entity,
                 attributes=None, aggregate=None, order=None,
                 conditions=None, includes=None, limit=None,
                 join_specs=None):
        """Initialize the query.
        """

        self._init = True
        self.client = client

        if isinstance(entity, str):
            self.entity = self.client.getEntityClass(entity)
        elif issubclass(entity, icat.entity.Entity):
            if (entity in self.client.typemap.values() and 
                entity.BeanName is not None):
                self.entity = entity
            else:
                raise EntityTypeError("Invalid entity type '%s'." 
                                      % entity.__name__)
        else:
            raise EntityTypeError("Invalid entity type '%s'." % type(entity))

        self.setAttributes(attributes)
        self.setAggregate(aggregate)
        self.conditions = dict()
        self.addConditions(conditions)
        self.includes = set()
        self.addIncludes(includes)
        self.setJoinSpecs(join_specs)
        self.setOrder(order)
        self.setLimit(limit)
        self._init = None

    def _attrpath(self, attrname):
        """Follow the attribute path along related objects and iterate over
        the components.
        """
        rclass = self.entity
        pattr = ""
        for attr in attrname.split('.'):
            if pattr:
                pattr += ".%s" % attr
            else:
                pattr = attr
            if rclass is None:
                # Last component was not a relation, no further components
                # in the name allowed.
                raise ValueError("Invalid attrname '%s' for %s." 
                                 % (attrname, self.entity.BeanName))
            attrInfo = rclass.getAttrInfo(self.client, attr)
            if attrInfo.relType == "ATTRIBUTE":
                rclass = None
            elif (attrInfo.relType == "ONE" or 
                  attrInfo.relType == "MANY"):
                rclass = self.client.getEntityClass(attrInfo.type)
            else:
                raise InternalError("Invalid relType: '%s'" % attrInfo.relType)
            yield (pattr, attrInfo, rclass)

    def _makesubst(self, objs):
        subst = {}
        substcount = 0
        for obj in sorted(objs):
            i = obj.rfind('.')
            if i < 0:
                continue
            obj = obj[:i]
            for (o, attrInfo, oclass) in self._attrpath(obj):
                if o not in subst:
                    if o in substnames and substnames[o] not in subst.values():
                        subst[o] = substnames[o]
                    else:
                        substcount += 1
                        subst[o] = "s%d" % substcount
        return subst

    def _dosubst(self, obj, subst, addas=True):
        # Note: some old versions of icat.server require the path
        # mentioned in the WHERE clause to contain at least one dot.
        # So the query
        #
        #   SELECT o FROM Rule o JOIN o.grouping AS g WHERE g IS NOT NULL
        #
        # will raise an ICATParameterError with icat.server 4.6.1 and
        # older, while it will work for icat.server 4.7.0 and newer.
        # To remain compatible with the old versions, we always keep
        # one dot after substitution.
        i = obj.rfind('.')
        if i < 0:
            n = "o.%s" % (obj)
        else:
            n = "%s.%s" % (subst[obj[:i]], obj[i+1:])
        if addas and obj in subst:
            n += " AS %s" % (subst[obj])
        return n

    def _split_db_functs(self, attr):
        m = self._db_func_re.fullmatch(attr)
        if not m:
            raise ValueError("Invalid attribute '%s'" % attr)
        return m.group(2,1)

    def setAttributes(self, attributes):
        """Set the attributes that the query shall return.

        :param attributes: the names of the attributes.  This can
            either be a single name or a list of names.  The result of
            the search will be a list with either a single attribute
            value or a list of attribute values respectively for each
            matching entity object.  If attributes is :const:`None`,
            the result will be the list of matching objects instead.
        :type attributes: :class:`str` or iterable of :class:`str`
        :raise ValueError: if any name in `attributes` is not valid or
            if multiple attributes are provided, but the ICAT server
            does not support this.

        .. versionchanged:: 0.18.0
            also accept a list of attribute names.  Renamed from
            :meth:`setAttribute` to :meth:`setAttributes` (in the
            plural).
        """
        self.attributes = []
        if attributes:
            if isinstance(attributes, str):
                attributes = [ attributes ]
            if (len(attributes) > 1 and
                not self.client._has_wsdl_type('fieldSet')):
                raise ValueError("This ICAT server does not support queries "
                                 "searching for multiple attributes")
            for attr in attributes:
                # Get the attribute path only to verify that the
                # attribute is valid.
                for (pattr, attrInfo, rclass) in self._attrpath(attr):
                    pass
                self.attributes.append(attr)

    def setAggregate(self, function):
        """Set the aggregate function to be applied to the result.

        Note that the Query class does not verify whether the
        aggregate function makes any sense for the selected result.
        E.g. the SUM of entity objects or the AVG of strings will
        certainly not work in an ICAT search expression, but it is not
        within the scope of the Query class to reject such nonsense
        beforehand.  Furthermore, "DISTINCT" requires icat.server
        4.7.0 or newer to work.  Again, this is not checked by the
        Query class.

        :param function: the aggregate function to be applied in the
            SELECT clause, if any.  Valid values are "DISTINCT",
            "COUNT", "MIN", "MAX", "AVG", "SUM", or :const:`None`.
            ":DISTINCT", may be appended to "COUNT", "AVG", and "SUM"
            to combine the respective function with "DISTINCT".
        :type function: :class:`str`
        :raise ValueError: if `function` is not valid.
        """
        if function:
            if function not in aggregate_fcts:
                raise ValueError("Invalid aggregate function '%s'" % function)
            self.aggregate = function
        else:
            self.aggregate = None

    def setJoinSpecs(self, join_specs):
        """Override the join specifications.

        :param join_specs: a mapping of related object names to join
            specifications.  Allowed values are "JOIN", "INNER JOIN",
            "LEFT JOIN", and "LEFT OUTER JOIN".  Any entry in this
            mapping overrides how this particular related object is to
            be joined.  The default for any relation not included in
            the mapping is "JOIN".  A special value of :const:`None`
            for `join_specs` is equivalent to the empty mapping.
        :type join_specs: :class:`dict`
        :raise TypeError: if `join_specs` is not a mapping.
        :raise ValueError: if any key in `join_specs` is not a name of
            a related object or if any value is not in the allowed
            set.

        .. versionadded:: 0.19.0
        """
        if join_specs:
            if not isinstance(join_specs, Mapping):
                raise TypeError("join_specs must be a mapping")
            for obj, js in join_specs.items():
                for (pattr, attrInfo, rclass) in self._attrpath(obj):
                    pass
                if rclass is None:
                    raise ValueError("%s.%s is not a related object"
                                     % (self.entity.BeanName, obj))
                if js not in jpql_join_specs:
                    raise ValueError("invalid join specification %s" % js)
            self.join_specs = join_specs
        else:
            self.join_specs = dict()

    def setOrder(self, order):
        """Set the order to build the ORDER BY clause from.

        :param order: the list of the attributes used for sorting.  A
            special value of :const:`True` may be used to indicate the
            natural order of the entity type.  Any false value means
            no ORDER BY clause.  The attribute name can be wrapped
            with a JPQL function (such as "LENGTH(title)").  Rather
            then only an attribute name, any item in the list may also
            be a tuple of an attribute name and an order direction,
            the latter being either "ASC" or "DESC" for ascending or
            descending order respectively.
        :type order: iterable or :class:`bool`
        :raise ValueError: if any attribute in `order` is not valid or
            if any attribute appears more than once in the resulting
            ORDER BY clause.

        .. versionchanged:: 0.19.0
            allow one to many relationships in `order`.  Emit a
            :exc:`~icat.exception.QueryOneToManyOrderWarning` rather
            then raising a :exc:`ValueError` in this case.
        .. versionchanged:: 0.20.0
            allow a JPQL function in the attribute.
        """
        # Note: with Python 3.7 and newer we could simplify this using
        # a standard dict() rather then an OrderedDict().
        self.order = OrderedDict()

        if order is True:

            for a in self.entity.getNaturalOrder(self.client):
                self.order[a] = "%s"

        elif order:

            for obj in order:

                if isinstance(obj, tuple):
                    obj, direction = obj
                    if direction not in ("ASC", "DESC"):
                        raise ValueError("Invalid ordering direction '%s'" 
                                         % direction)
                else:
                    direction = None
                attr, jpql_func = self._split_db_functs(obj)

                for (pattr, attrInfo, rclass) in self._attrpath(attr):
                    if attrInfo.relType == "ONE":
                        if (not attrInfo.notNullable and
                            pattr not in self.conditions and
                            pattr not in self.join_specs):
                            sl = 3 if self._init else 2
                            warn(QueryNullableOrderWarning(pattr),
                                 stacklevel=sl)
                    elif attrInfo.relType == "MANY":
                        if (pattr not in self.join_specs):
                            sl = 3 if self._init else 2
                            warn(QueryOneToManyOrderWarning(pattr),
                                 stacklevel=sl)

                if jpql_func:
                    if rclass is not None:
                        raise ValueError("Cannot apply a JPQL function "
                                         "to a related object: %s" % obj)
                    if direction:
                        vstr = "%s(%%s) %s" % (jpql_func, direction)
                    else:
                        vstr = "%s(%%s)" % jpql_func
                else:
                    if direction:
                        vstr = "%%s %s" % direction
                    else:
                        vstr = "%s"
                if rclass is None:
                    # attr is an attribute, use it right away.
                    if attr in self.order:
                        raise ValueError("Cannot add %s more than once" % attr)
                    self.order[attr] = vstr
                else:
                    # attr is a related object, use the natural order
                    # of its class.
                    for ra in rclass.getNaturalOrder(self.client):
                        rattr = "%s.%s" % (attr, ra)
                        if rattr in self.order:
                            raise ValueError("Cannot add %s more than once"
                                             % rattr)
                        self.order[rattr] = vstr

    def addConditions(self, conditions):
        """Add conditions to the constraints to build the WHERE clause from.

        :param conditions: the conditions to restrict the search
            result.  This must be a mapping of attribute names to
            conditions on that attribute.  The latter may either be a
            string with a single condition or a list of strings to add
            more then one condition on a single attribute.  The
            attribute name (the key of the condition) can be wrapped
            with a JPQL function (such as "UPPER(title)").  If the
            query already has a condition on a given attribute, the
            previous condition(s) will be retained and the new
            condition(s) added to that.
        :type conditions: :class:`dict`
        :raise ValueError: if any key in `conditions` is not valid.

        .. versionchanged:: 0.20.0
            allow a JPQL function in the attribute.
        """
        def _cond_value(rhs, func):
            rhs = rhs.replace('%', '%%')
            if func:
                return "%s(%%s) %s" % (func, rhs)
            else:
                return "%%s %s" % (rhs)
        if conditions:
            for k in conditions.keys():
                if isinstance(conditions[k], basestring):
                    conds = [conditions[k]]
                else:
                    conds = conditions[k]
                a, jpql_func = self._split_db_functs(k)
                for (pattr, attrInfo, rclass) in self._attrpath(a):
                    pass
                v = [ _cond_value(rhs, jpql_func) for rhs in conds ]
                if a in self.conditions:
<<<<<<< HEAD
                    conds = []
                    if isinstance(self.conditions[a], str):
                        conds.append(self.conditions[a])
                    else:
                        conds.extend(self.conditions[a])
                    if isinstance(conditions[a], str):
                        conds.append(conditions[a])
                    else:
                        conds.extend(conditions[a])
                    self.conditions[a] = conds
=======
                    self.conditions[a].extend(v)
>>>>>>> 144f45f4
                else:
                    self.conditions[a] = v

    def addIncludes(self, includes):
        """Add related objects to build the INCLUDE clause from.

        :param includes: list of related objects to add to the INCLUDE
            clause.  A special value of "1" may be used to set (the
            equivalent of) an "INCLUDE 1" clause.
        :type includes: iterable of :class:`str`
        :raise ValueError: if any item in `includes` is not a related object.
        """
        if includes == "1":
            includes = list(self.entity.InstRel)
        if includes:
            for iobj in includes:
                for (pattr, attrInfo, rclass) in self._attrpath(iobj):
                    pass
                if rclass is None:
                    raise ValueError("%s.%s is not a related object." 
                                     % (self.entity.BeanName, iobj))
            self.includes.update(includes)

    def setLimit(self, limit):
        """Set the limits to build the LIMIT clause from.

        :param limit: a tuple (skip, count).
        :type limit: :class:`tuple`
        :raise TypeError: if `limit` is not a tuple of two elements.
        """
        if limit:
            if not(isinstance(limit, tuple) and len(limit) == 2):
                raise TypeError("limit must be a tuple of two elements.")
            self.limit = limit
        else:
            self.limit = None            

    def __repr__(self):
        """Return a formal representation of the query.
        """
        return ("%s(%s, %s, attributes=%s, aggregate=%s, order=%s, "
                "conditions=%s, includes=%s, limit=%s, join_specs=%s)"
                % (self.__class__.__name__,
                   repr(self.client), repr(self.entity.BeanName),
                   repr(self.attributes), repr(self.aggregate),
                   repr(self.order), repr(self.conditions),
                   repr(self.includes), repr(self.limit),
                   repr(self.join_specs)))

    def __str__(self):
        """Return a string representation of the query.
        """
        joinattrs = ( set(self.order.keys()) |
                      set(self.conditions.keys()) |
                      set(self.attributes) )
        subst = self._makesubst(joinattrs)
        if self.attributes:
            attrs = []
            for a in self.attributes:
                if self.client.apiversion >= "4.7.0":
                    attrs.append(self._dosubst(a, subst, False))
                else:
                    # Old versions of icat.server do not accept
                    # substitution in the SELECT clause.
                    attrs.append("o.%s" % a)
            res = ", ".join(attrs)
        else:
            res = "o"
        if self.aggregate:
            if len(self.attributes) > 1 and self.aggregate == "DISTINCT":
                # See discussion in #76
                res = "%s %s" % (self.aggregate, res)
            else:
                for fct in reversed(self.aggregate.split(':')):
                    res = "%s(%s)" % (fct, res)
        base = "SELECT %s FROM %s o" % (res, self.entity.BeanName)
        joins = ""
        for obj in sorted(subst.keys()):
            js = self.join_specs.get(obj, "JOIN")
            joins += " %s %s" % (js, self._dosubst(obj, subst))
        if self.conditions:
            conds = []
            for a in sorted(self.conditions.keys()):
                attr = self._dosubst(a, subst, False)
<<<<<<< HEAD
                cond = self.conditions[a]
                if isinstance(cond, str):
                    conds.append("%s %s" % (attr, cond))
                else:
                    for c in cond:
                        conds.append("%s %s" % (attr, c))
=======
                for c in self.conditions[a]:
                    conds.append(c % attr)
>>>>>>> 144f45f4
            where = " WHERE " + " AND ".join(conds)
        else:
            where = ""
        if self.order:
            orders = []
            for a in self.order.keys():
                orders.append(self.order[a] % self._dosubst(a, subst, False))
            order = " ORDER BY " + ", ".join(orders)
        else:
            order = ""
        if self.includes:
            subst = self._makesubst(self.includes)
            includes = set(self.includes)
            includes.update(subst.keys())
            incl = [ self._dosubst(obj, subst) for obj in sorted(includes) ]
            include = " INCLUDE " + ", ".join(incl)
        else:
            include = ""
        if self.limit:
            limit = " LIMIT %s, %s" % self.limit
        else:
            limit = ""
        return base + joins + where + order + include + limit

    def copy(self):
        """Return an independent clone of this query.
        """
        q = Query(self.client, self.entity)
        q.attributes = list(self.attributes)
        q.aggregate = self.aggregate
        q.order = self.order.copy()
        q.conditions = dict()
        for k, v in self.conditions.items():
            q.conditions[k] = self.conditions[k].copy()
        q.includes = self.includes.copy()
        q.limit = self.limit
<<<<<<< HEAD
        return q
=======
        q.join_specs = self.join_specs.copy()
        return q

    def setAttribute(self, attribute):
        """Alias for :meth:`setAttributes`.

        .. deprecated:: 0.18.0
            use :meth:`setAttributes` instead.
        """
        warn("setAttribute() is deprecated "
             "and will be removed in python-icat 1.0.", DeprecationWarning, 2)
        self.setAttributes(attribute)
>>>>>>> 144f45f4
<|MERGE_RESOLUTION|>--- conflicted
+++ resolved
@@ -418,7 +418,7 @@
                 return "%%s %s" % (rhs)
         if conditions:
             for k in conditions.keys():
-                if isinstance(conditions[k], basestring):
+                if isinstance(conditions[k], str):
                     conds = [conditions[k]]
                 else:
                     conds = conditions[k]
@@ -427,20 +427,7 @@
                     pass
                 v = [ _cond_value(rhs, jpql_func) for rhs in conds ]
                 if a in self.conditions:
-<<<<<<< HEAD
-                    conds = []
-                    if isinstance(self.conditions[a], str):
-                        conds.append(self.conditions[a])
-                    else:
-                        conds.extend(self.conditions[a])
-                    if isinstance(conditions[a], str):
-                        conds.append(conditions[a])
-                    else:
-                        conds.extend(conditions[a])
-                    self.conditions[a] = conds
-=======
                     self.conditions[a].extend(v)
->>>>>>> 144f45f4
                 else:
                     self.conditions[a] = v
 
@@ -525,17 +512,8 @@
             conds = []
             for a in sorted(self.conditions.keys()):
                 attr = self._dosubst(a, subst, False)
-<<<<<<< HEAD
-                cond = self.conditions[a]
-                if isinstance(cond, str):
-                    conds.append("%s %s" % (attr, cond))
-                else:
-                    for c in cond:
-                        conds.append("%s %s" % (attr, c))
-=======
                 for c in self.conditions[a]:
                     conds.append(c % attr)
->>>>>>> 144f45f4
             where = " WHERE " + " AND ".join(conds)
         else:
             where = ""
@@ -572,19 +550,5 @@
             q.conditions[k] = self.conditions[k].copy()
         q.includes = self.includes.copy()
         q.limit = self.limit
-<<<<<<< HEAD
-        return q
-=======
         q.join_specs = self.join_specs.copy()
-        return q
-
-    def setAttribute(self, attribute):
-        """Alias for :meth:`setAttributes`.
-
-        .. deprecated:: 0.18.0
-            use :meth:`setAttributes` instead.
-        """
-        warn("setAttribute() is deprecated "
-             "and will be removed in python-icat 1.0.", DeprecationWarning, 2)
-        self.setAttributes(attribute)
->>>>>>> 144f45f4
+        return q