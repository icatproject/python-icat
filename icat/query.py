--- conflicted
+++ resolved
@@ -2,12 +2,7 @@
 """
 
 from warnings import warn
-try:
-    # Python 3.3 and newer
-    from collections.abc import Mapping
-except ImportError:
-    # Python 2
-    from collections import Mapping
+from collections.abc import Mapping
 import icat.entity
 from icat.exception import *
 
@@ -91,19 +86,12 @@
     :param limit: a tuple (skip, count) to be used in the LIMIT
         clause.  See the :meth:`~icat.query.Query.setLimit` method for
         details.
-<<<<<<< HEAD
-    :raise TypeError: if `entity` is not a valid entity type.
-=======
     :param join_specs: a mapping to override the join specification
         for selected related objects.  See the
         :meth:`~icat.query.Query.setJoinSpecs` method for details.
-    :param attribute: alias for `attributes`, retained for
-        compatibility.  Deprecated, use `attributes` instead.
-    :raise TypeError: if `entity` is not a valid entity type, if both
-        `attributes` and `attribute` are provided, or if any of the
-        keyword arguments have an invalid type, see the corresponding
-        method for details.
->>>>>>> 8c882a30
+    :raise TypeError: if `entity` is not a valid entity type or if any
+        of the keyword arguments have an invalid type, see the
+        corresponding method for details.
     :raise ValueError: if any of the keyword arguments is not valid,
         see the corresponding method for details.
 
@@ -117,12 +105,8 @@
 
     def __init__(self, client, entity,
                  attributes=None, aggregate=None, order=None,
-<<<<<<< HEAD
-                 conditions=None, includes=None, limit=None):
-=======
                  conditions=None, includes=None, limit=None,
-                 join_specs=None, attribute=None):
->>>>>>> 8c882a30
+                 join_specs=None):
         """Initialize the query.
         """
 
