"""Test the icat.query module.
"""

<<<<<<< HEAD
=======
from __future__ import print_function
>>>>>>> 8e6deb71
import datetime
from distutils.version import StrictVersion as Version
import re
import sys
import pytest
import icat
import icat.config
from icat.query import Query
from conftest import getConfig, require_icat_version, UtcTimezone


@pytest.fixture(scope="module")
def client(setupicat):
    client, conf = getConfig()
    client.login(conf.auth, conf.credentials)
    return client


# Note: the number of objects returned in the queries and their
# attributes obviously depend on the content of the ICAT and need to
# be kept in sync with the reference input used in the setupicat
# fixture.


investigation = None
tzinfo = UtcTimezone() if UtcTimezone else None

@pytest.mark.dependency(name='get_investigation')
def test_query_simple(client):
    """A simple query for an investigation by name.
    """
    # The investigation is reused in other tests.
    global investigation
    name = "10100601-ST"
    query = Query(client, "Investigation", conditions={"name":"= '%s'" % name})
    print(str(query))
    res = client.search(query)
    assert len(res) == 1
    investigation = res[0]
    assert investigation.BeanName == "Investigation"
    assert investigation.name == name

def test_query_datafile(client):
    """Query a datafile by its name, dataset name, and investigation name.
    """
    dfdata = { 
        'name': "e208945.nxs", 
        'dataset': "e208945", 
        'investigation': "12100409-ST" 
    }
    conditions = { 
        "name": "= '%s'" % dfdata['name'],
        "dataset.name": "= '%s'" % dfdata['dataset'],
        "dataset.investigation.name": "= '%s'" % dfdata['investigation'],
    }
    query = Query(client, "Datafile", conditions=conditions)
    print(str(query))
    qstr = str(query)
    res = client.search(query)
    assert len(res) == 1
    df = res[0]
    assert df.BeanName == "Datafile"
    assert df.name == dfdata['name']

    # Same example, but use placeholders in the query string now.
    conditions = { 
        "name": "= '%(name)s'",
        "dataset.name": "= '%(dataset)s'",
        "dataset.investigation.name": "= '%(investigation)s'",
    }
    query = Query(client, "Datafile", conditions=conditions)
    print(str(query))
    print(str(query) % dfdata)
    assert str(query) % dfdata == qstr
    res = client.search(str(query) % dfdata)
    assert len(res) == 1
    assert res[0] == df

@pytest.mark.dependency(depends=['get_investigation'])
def test_query_investigation_includes(client):
    """Query lots of information about one single investigation.
    """
    includes = { "facility", "type.facility", "investigationInstruments", 
                 "investigationInstruments.instrument.facility", "shifts", 
                 "keywords", "publications", "investigationUsers", 
                 "investigationUsers.user", "investigationGroups", 
                 "investigationGroups.grouping", "parameters", 
                 "parameters.type.facility" }
    query = Query(client, "Investigation", 
                  conditions={"id": "= %d" % investigation.id}, 
                  includes=includes)
    print(str(query))
    res = client.search(query)
    assert len(res) == 1
    inv = res[0]
    assert inv.BeanName == "Investigation"
    assert inv.id == investigation.id
    assert inv.name == investigation.name
    assert inv.facility.BeanName == "Facility"
    assert inv.type.facility.BeanName == "Facility"
    assert len(inv.investigationInstruments) > 0
    assert len(inv.investigationUsers) > 0
    assert len(inv.investigationGroups) > 0

@pytest.mark.dependency(depends=['get_investigation'])
def test_query_instruments(client):
    """Query the instruments related to a given investigation.
    """
    query = Query(client, "Instrument", 
                  order=["name"], 
                  conditions={ "investigationInstruments.investigation.id":
                               "= %d" % investigation.id }, 
                  includes={"facility", "instrumentScientists.user"})
    print(str(query))
    res = client.search(query)
    assert len(res) == 1
    instr = res[0]
    assert instr.BeanName == "Instrument"
    assert instr.facility.BeanName == "Facility"

@pytest.mark.dependency(depends=['get_investigation'])
def test_query_datafile_by_investigation(client):
    """The datafiles related to a given investigation in natural order.
    """
    query = Query(client, "Datafile", order=True, 
                  conditions={ "dataset.investigation.id":
                               "= %d" % investigation.id }, 
                  includes={"dataset", "datafileFormat.facility", 
                            "parameters.type.facility"})
    print(str(query))
    res = client.search(query)
    assert len(res) == 4

def test_query_relateddatafile(client):
    """RelatedDatafile is the entity type with the most complicated
    natural order.
    """
    query = Query(client, "RelatedDatafile", order=True)
    print(str(query))
    res = client.search(query)
    assert len(res) == 1

def test_query_datacollection(client):
    """There is no sensible order for DataCollection, fall back to id.
    """
    query = Query(client, "DataCollection", order=True)
    print(str(query))
    assert ("id", None) in query.order
    res = client.search(query)
    assert len(res) == 2

def test_query_datafiles_datafileformat(client, recwarn):
    """Datafiles ordered by format.
    Note: this raises a QueryNullableOrderWarning, see below.
    """
    recwarn.clear()
    query = Query(client, "Datafile", 
                  order=['datafileFormat', 'dataset', 'name'])
    w = recwarn.pop(icat.QueryNullableOrderWarning)
    assert issubclass(w.category, icat.QueryNullableOrderWarning)
    assert "datafileFormat" in str(w.message)
    print(str(query))
    res = client.search(query)
    assert len(res) == 10

@pytest.mark.dependency(depends=['get_investigation'])
def test_query_order_direction(client):
    """We may add an ordering direction qualifier.

    This has been added in Issue #48.
    """
    # Try without specifying the ordering direction first:
    query = Query(client, "Datafile", 
                  order=["name"], 
                  conditions={ "dataset.investigation.id":
                               "= %d" % investigation.id })
    print(str(query))
    res = client.search(query)
    assert len(res) == 4
    # Ascending order is the default, so we should get the same result:
    query = Query(client, "Datafile", 
                  order=[("name", "ASC")], 
                  conditions={ "dataset.investigation.id":
                               "= %d" % investigation.id })
    print(str(query))
    assert client.search(query) == res
    # Descending order should give the reverse result:
    query = Query(client, "Datafile", 
                  order=[("name", "DESC")], 
                  conditions={ "dataset.investigation.id":
                               "= %d" % investigation.id })
    print(str(query))
    assert list(reversed(client.search(query))) == res
    # We may even combine different ordering directions on multiple
    # attributes of the same query:
    query = Query(client, "Datafile", 
                  order=[("dataset.name", "DESC"), ("name", "ASC")], 
                  conditions={ "dataset.investigation.id":
                               "= %d" % investigation.id })
    print(str(query))
    assert sorted(client.search(query), key=lambda df: df.name) == res

def test_query_order_direction_relation(client):
    """An ordering direction qualifier on a many to one relation.

    The ordering direction qualifier has been added in Issue #48.
    """
    # As a reference to compare with, get all datasets with their
    # datafiles in their natural order:
    query = Query(client, "Dataset", order=True, includes=["datafiles"])
    dss = client.search(query)
    # Now, get all datafiles sorted by dataset in descending and name
    # in ascending order:
    query = Query(client, "Datafile", order=[("dataset", "DESC"), "name"])
    print(str(query))
    dff = client.search(query)
    # verify:
    offs = 0
    for ds in reversed(dss):
        # There is no guarantee on the order of the included datafiles
        dsdfs = sorted(ds.datafiles, key=icat.entity.Entity.__sortkey__)
        l = len(dsdfs)
        assert dff[offs:offs+l] == dsdfs
        offs += l

def test_query_condition_greaterthen(client):
    """Other relations then equal may be used in the conditions too.
    """
    condition = {"datafileCreateTime": ">= '2012-01-01'"}
    query = Query(client, "Datafile", conditions=condition)
    print(str(query))
    res = client.search(query)
    assert len(res) == 4
    condition = {"datafileCreateTime": "< '2012-01-01'"}
    query = Query(client, "Datafile", conditions=condition)
    print(str(query))
    res = client.search(query)
    assert len(res) == 6

def test_query_condition_list(client):
    """We may also add a list of conditions on a single attribute.
    """
    condition = {"datafileCreateTime": [">= '2012-01-01'", "< '2013-01-01'"]}
    query = Query(client, "Datafile", conditions=condition)
    print(str(query))
    qstr = str(query)
    res = client.search(query)
    assert len(res) == 3

    # The last example also works by adding the conditions separately.
    query = Query(client, "Datafile")
    query.addConditions({"datafileCreateTime": ">= '2012-01-01'"})
    query.addConditions({"datafileCreateTime": "< '2013-01-01'"})
    print(str(query))
    assert str(query) == qstr
    res = client.search(query)
    assert len(res) == 3

@pytest.mark.dependency(depends=['get_investigation'])
def test_query_in_operator(client):
    """Using "id in (i)" rather then "id = i" also works.
    (This may be needed to work around ICAT Issue 128.)
    """
    query = Query(client, "Investigation", 
                  conditions={"id": "in (%d)" % investigation.id})
    print(str(query))
    res = client.search(query)
    assert len(res) == 1
    inv = res[0]
    assert inv.BeanName == "Investigation"
    assert inv.id == investigation.id
    assert inv.name == investigation.name

def test_query_condition_obj(client):
    """We may place conditions on related objects.
    This is in particular useful to test whether a relation is null.
    """
    query = Query(client, "Rule", conditions={"grouping": "IS NULL"})
    print(str(query))
    res = client.search(query)
    assert len(res) == 60

def test_query_rule_order(client):
    """Rule does not have a constraint, id is included in the natural order.
    """
    query = Query(client, "Rule", order=True)
    print(str(query))
    assert ("id", None) in query.order
    res = client.search(query)
    assert len(res) == 104

def test_query_nullable_warning(client, recwarn):
    """Ordering on nullable relations emits a warning.
    """
    recwarn.clear()
    query = Query(client, "Rule", order=['grouping', 'what', 'id'])
    w = recwarn.pop(icat.QueryNullableOrderWarning)
    assert issubclass(w.category, icat.QueryNullableOrderWarning)
    assert "grouping" in str(w.message)
    print(str(query))
    res = client.search(query)
    assert len(res) == 44

def test_query_nullable_warning_suppressed(client, recwarn):
    """The warning can be suppressed by making the condition explicit.
    """
    recwarn.clear()
    query = Query(client, "Rule", order=['grouping', 'what', 'id'], 
                  conditions={"grouping":"IS NOT NULL"})
    assert len(recwarn.list) == 0
    print(str(query))
    res = client.search(query)
    assert len(res) == 44

def test_query_limit(client):
    """Add a LIMIT clause to the last example.
    """
    query = Query(client, "Rule", order=['grouping', 'what', 'id'], 
                  conditions={"grouping":"IS NOT NULL"})
    query.setLimit( (0,10) )
    print(str(query))
    res = client.search(query)
    assert len(res) == 10

def test_query_limit_placeholder(client):
    """LIMIT clauses are particular useful with placeholders.
    """
    query = Query(client, "Rule", order=['grouping', 'what', 'id'], 
                  conditions={"grouping":"IS NOT NULL"})
    query.setLimit( ("%d","%d") )
    print(str(query))
    print(str(query) % (0,30))
    res = client.search(str(query) % (0,30))
    assert len(res) == 30
    print(str(query) % (30,30))
    res = client.search(str(query) % (30,30))
    assert len(res) == 14

def test_query_non_ascii(client):
    """Test if query strings with non-ascii characters work.

    There was a bug that forced query strings to be all ascii.  The
    bug only occured with Python 2.  It was fixed in change 8d5132d.
    """
    # String literal with unicode characters that will be understood
    # by both Python 2 and Python 3.
    fullName = b'Rudolph Beck-D\xc3\xbclmen'.decode('utf8')
    query = Query(client, "User", 
                  conditions={ "fullName": "= '%s'" % fullName })
    print(str(query))
    res = client.search(query)
    assert len(res) == 1

@pytest.mark.dependency(depends=['get_investigation'])
def test_query_str(client):
    """Test the __str__() operator.  It should have no side effects.

    The __str__() operator was modifying the query object under
    certain conditions (if a1.a2 was in includes but a1 not, a1 was
    added).  While this modification was most likely harmless and in
    particular did not cause any semantic change of the query, it was
    still a bug because a __str__() operator should not have any side
    effects at all.  It was fixed in changes 4688517 and 905dd8c.
    """
    query = Query(client, "Datafile", order=True, 
                  conditions={ "dataset.investigation.id":
                               "= %d" % investigation.id }, 
                  includes={"dataset", "datafileFormat.facility", 
                            "parameters.type.facility"})
    r = repr(query)
    print(str(query))
    assert repr(query) == r

def test_query_metaattr(client):
    """Test adding a condition on a meta attribute.  Issue #6
    """
    query = Query(client, "Datafile", conditions={ "modId": "= 'jdoe'" })
    print(str(query))
    res = client.search(query)
    assert len(res) == 0

def test_query_include_1(client):
    """Test adding an "INCLUDE 1" clause.
    """
    query = Query(client, "Investigation", includes="1")
    print(str(query))
    res = client.search(query)
    assert len(res) > 0
    inv = res[0]
    assert inv.BeanName == "Investigation"
    assert inv.facility.BeanName == "Facility"
    assert inv.type.BeanName == "InvestigationType"

@pytest.mark.dependency(depends=['get_investigation'])
def test_query_attribute_datafile_name(client):
    """The datafiles names related to a given investigation in natural order.

    Querying attributes rather then entire objects is a new feature
    added in Issue #28.
    """
    query = Query(client, "Datafile", attributes="name", order=True,
                  conditions={ "dataset.investigation.id":
                               "= %d" % investigation.id })
    print(str(query))
    res = client.search(query)
    assert len(res) == 4
    for n in res:
        assert not isinstance(n, icat.entity.Entity)

@pytest.mark.dependency(depends=['get_investigation'])
def test_query_attribute_datafile_name_list(client):
    """The datafiles names related to a given investigation in natural order.

    Same as last test, but pass the attribute as a list having one
    single element.
    """
    query = Query(client, "Datafile", attributes=["name"], order=True,
                  conditions={ "dataset.investigation.id":
                               "= %d" % investigation.id })
    print(str(query))
    res = client.search(query)
    assert len(res) == 4
    for n in res:
        assert not isinstance(n, icat.entity.Entity)

@pytest.mark.dependency(depends=['get_investigation'])
def test_query_related_obj_attribute(client):
    """We may query attributes of related objects in the SELECT clause.

    This requires icat.server 4.5 or newer to work.
    """
    require_icat_version("4.5.0", "SELECT related object's attribute")
    query = Query(client, "Datafile", attributes="datafileFormat.name",
                  conditions={ "dataset.investigation.id":
                               "= %d" % investigation.id })
    print(str(query))
    res = client.search(query)
    assert len(res) == 4
    for n in res:
        assert n in ['other', 'NeXus']

def test_query_mulitple_attributes(client):
    """Query multiple attributes in the SELECT clause.
    """
    if not client._has_wsdl_type('fieldSet'):
        pytest.skip("search for multiple fields not supported by this server")

    results = [["08100122-EF", "Durol single crystal",
                datetime.datetime(2008, 3, 13, 10, 39, 42, tzinfo=tzinfo)],
               ["10100601-ST", "Ni-Mn-Ga flat cone",
                datetime.datetime(2010, 9, 30, 10, 27, 24, tzinfo=tzinfo)],
               ["12100409-ST", "NiO SC OF1 JUH HHL",
                datetime.datetime(2012, 7, 26, 15, 44, 24, tzinfo=tzinfo)]]
    query = Query(client, "Investigation",
                  attributes=["name", "title", "startDate"], order=True)
    print(str(query))
    res = client.search(query)
    assert res == results

def test_query_mulitple_attributes_related_obj(client):
    """Query multiple attributes including attributes of related objects.
    """
    if not client._has_wsdl_type('fieldSet'):
        pytest.skip("search for multiple fields not supported by this server")

    results = [["08100122-EF", "e201215"],
               ["08100122-EF", "e201216"],
               ["10100601-ST", "e208339"],
               ["10100601-ST", "e208341"],
               ["10100601-ST", "e208342"]]
    query = Query(client, "Dataset",
                  attributes=["investigation.name", "name"], order=True,
                  conditions={"investigation.startDate":  "< '2011-01-01'"})
    print(str(query))
    res = client.search(query)
    assert res == results

def test_query_mulitple_attributes_oldicat_valueerror(client):
    """Query class should raise ValueError if multiple attributes are
    requested, but the ICAT server is too old to support this.
    """
    if client._has_wsdl_type('fieldSet'):
        pytest.skip("search for multiple fields is supported by this server")

    with pytest.raises(ValueError) as err:
        query = Query(client, "Investigation", attributes=["name", "title"])
    err_pattern = r"\bICAT server\b.*\bnot support\b.*\bmultiple attributes\b"
    assert re.search(err_pattern, str(err.value))

@pytest.mark.skipif(Version(pytest.__version__) < "3.9.0",
                    reason="pytest.deprecated_call() does not work properly")
def test_query_deprecated_kwarg_attribute(client):
    """the keyword argument `attribute` to :class:`icat.query.Query`
    is deprecated since 0.18.0.
    """
    # create a reference using the new keyword argument
    ref_query = Query(client, "Datafile", attributes="name")
    with pytest.deprecated_call():
        query = Query(client, "Datafile", attribute="name")
    assert str(query) == str(ref_query)

@pytest.mark.skipif(Version(pytest.__version__) < "3.9.0",
                    reason="pytest.deprecated_call() does not work properly")
def test_query_deprecated_method_setAttribute(client):
    """:meth:`icat.query.Query.setAttribute` is deprecated since 0.18.0.
    """
    # create a reference using the new method
    ref_query = Query(client, "Datafile")
    ref_query.setAttributes("name")
    with pytest.deprecated_call():
        query = Query(client, "Datafile")
        query.setAttribute("name")
    assert str(query) == str(ref_query)

@pytest.mark.dependency(depends=['get_investigation'])
def test_query_aggregate_distinct_attribute(client):
    """Test DISTINCT on an attribute in the search result.

    Support for adding aggregate functions has been added in
    Issue #32.
    """
    require_icat_version("4.7.0", "SELECT DISTINCT in queries")
    query = Query(client, "Datafile", 
                  attributes="datafileFormat.name",
                  conditions={ "dataset.investigation.id":
                               "= %d" % investigation.id })
    print(str(query))
    res = client.search(query)
    assert sorted(res) == ["NeXus", "NeXus", "other", "other"]
    query.setAggregate("DISTINCT")
    print(str(query))
    res = client.search(query)
    assert sorted(res) == ["NeXus", "other"]

@pytest.mark.dependency(depends=['get_investigation'])
def test_query_aggregate_distinct_related_obj(client):
    """Test DISTINCT on a related object in the search result.

    Support for adding aggregate functions has been added in
    Issue #32.
    """
    require_icat_version("4.7.0", "SELECT DISTINCT in queries")
    query = Query(client, "Datafile", 
                  attributes="datafileFormat",
                  conditions={ "dataset.investigation.id":
                               "= %d" % investigation.id })
    print(str(query))
    res = client.search(query)
    assert len(res) == 4
    for n in res:
        assert isinstance(n, icat.entity.Entity)
    query.setAggregate("DISTINCT")
    print(str(query))
    res = client.search(query)
    assert len(res) == 2
    for n in res:
        assert isinstance(n, icat.entity.Entity)

@pytest.mark.dependency(depends=['get_investigation'])
@pytest.mark.parametrize(("attribute", "aggregate", "expected"), [
    (None, "COUNT", 4),
    (None, "COUNT:DISTINCT", 4),
    ("datafileFormat", "COUNT", 4),
    ("datafileFormat", "COUNT:DISTINCT", 2),
    ("datafileFormat.name", "COUNT", 4),
    ("datafileFormat.name", "COUNT:DISTINCT", 2),
    ("fileSize", "MAX", 73428),
    ("fileSize", "MIN", 394),
    ("fileSize", "SUM", 127125),
    # Note that the number of datafiles is four which is a power of
    # two.  Therefore we may assume the double representation of an
    # average of integers is exact, so we may even dare to compare
    # the double value for equality.
    ("fileSize", "AVG", 31781.25),
    ("name", "MAX", "e208341.nxs"),
    ("name", "MIN", "e208339.dat"),
    pytest.param("datafileCreateTime", "MIN",
                 datetime.datetime(2010, 10, 1, 6, 17, 48, tzinfo=tzinfo),
                 marks=pytest.mark.skipif("tzinfo is None")),
    pytest.param("datafileCreateTime", "MAX",
                 datetime.datetime(2010, 10, 5, 9, 31, 53, tzinfo=tzinfo),
                 marks=pytest.mark.skipif("tzinfo is None"))
])
def test_query_aggregate_misc(client, attribute, aggregate, expected):
    """Try some working aggregate results for the datafiles.

    Support for adding aggregate functions has been added in
    Issue #32.
    """
    if attribute is not None and "." in attribute:
        require_icat_version("4.5.0", "SELECT related object's attribute")
    if "DISTINCT" in aggregate:
        require_icat_version("4.7.0", "SELECT DISTINCT in queries")
    query = Query(client, "Datafile",
                  attributes=attribute, aggregate=aggregate,
                  conditions={ "dataset.investigation.id":
                               "= %d" % investigation.id })
    print(str(query))
    res = client.search(query)
    assert len(res) == 1
    assert res[0] == expected
<|MERGE_RESOLUTION|>--- conflicted
+++ resolved
@@ -1,10 +1,6 @@
 """Test the icat.query module.
 """
 
-<<<<<<< HEAD
-=======
-from __future__ import print_function
->>>>>>> 8e6deb71
 import datetime
 from distutils.version import StrictVersion as Version
 import re
