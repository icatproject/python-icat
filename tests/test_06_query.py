--- conflicted
+++ resolved
@@ -643,17 +643,10 @@
     fullName = b'Rudolph Beck-D\xc3\xbclmen'.decode('utf8')
     query = Query(client, "User",
                   conditions={ "fullName": "= '%s'" % fullName })
-<<<<<<< HEAD
-    print(str(query))
-=======
-    if sys.version_info < (3, 0):
-        print(unicode(query))
-    else:
-        print(str(query))
+    print(str(query))
     assert "User" in query.select_clause
     assert query.join_clause is None
     assert fullName in query.where_clause
->>>>>>> 42caf64d
     res = client.search(query)
     assert len(res) == 1
 
