"""Test the icat.query module.
"""

import datetime
import re
<<<<<<< HEAD
=======
import sys
import warnings
>>>>>>> 8c882a30
import pytest
import icat
import icat.config
from icat.query import Query
from conftest import getConfig, require_icat_version, UtcTimezone


@pytest.fixture(scope="module")
def client(setupicat):
    client, conf = getConfig()
    client.login(conf.auth, conf.credentials)
    return client


# Note: the number of objects returned in the queries and their
# attributes obviously depend on the content of the ICAT and need to
# be kept in sync with the reference input used in the setupicat
# fixture.


investigation = None
tzinfo = UtcTimezone() if UtcTimezone else None

@pytest.mark.dependency(name='get_investigation')
def test_query_simple(client):
    """A simple query for an investigation by name.
    """
    # The investigation is reused in other tests.
    global investigation
    name = "10100601-ST"
    query = Query(client, "Investigation", conditions={"name":"= '%s'" % name})
    print(str(query))
    res = client.search(query)
    assert len(res) == 1
    investigation = res[0]
    assert investigation.BeanName == "Investigation"
    assert investigation.name == name

def test_query_datafile(client):
    """Query a datafile by its name, dataset name, and investigation name.
    """
    dfdata = { 
        'name': "e208945.nxs",
        'dataset': "e208945",
        'investigation': "12100409-ST" 
    }
    conditions = { 
        "name": "= '%s'" % dfdata['name'],
        "dataset.name": "= '%s'" % dfdata['dataset'],
        "dataset.investigation.name": "= '%s'" % dfdata['investigation'],
    }
    query = Query(client, "Datafile", conditions=conditions)
    print(str(query))
    qstr = str(query)
    res = client.search(query)
    assert len(res) == 1
    df = res[0]
    assert df.BeanName == "Datafile"
    assert df.name == dfdata['name']

    # Same example, but use placeholders in the query string now.
    conditions = { 
        "name": "= '%(name)s'",
        "dataset.name": "= '%(dataset)s'",
        "dataset.investigation.name": "= '%(investigation)s'",
    }
    query = Query(client, "Datafile", conditions=conditions)
    print(str(query))
    print(str(query) % dfdata)
    assert str(query) % dfdata == qstr
    res = client.search(str(query) % dfdata)
    assert len(res) == 1
    assert res[0] == df

@pytest.mark.dependency(depends=['get_investigation'])
def test_query_investigation_includes(client):
    """Query lots of information about one single investigation.
    """
    includes = { "facility", "type.facility", "investigationInstruments",
                 "investigationInstruments.instrument.facility", "shifts",
                 "keywords", "publications", "investigationUsers",
                 "investigationUsers.user", "investigationGroups",
                 "investigationGroups.grouping", "parameters",
                 "parameters.type.facility" }
    query = Query(client, "Investigation",
                  conditions={"id": "= %d" % investigation.id},
                  includes=includes)
    print(str(query))
    res = client.search(query)
    assert len(res) == 1
    inv = res[0]
    assert inv.BeanName == "Investigation"
    assert inv.id == investigation.id
    assert inv.name == investigation.name
    assert inv.facility.BeanName == "Facility"
    assert inv.type.facility.BeanName == "Facility"
    assert len(inv.investigationInstruments) > 0
    assert len(inv.investigationUsers) > 0
    assert len(inv.investigationGroups) > 0

@pytest.mark.dependency(depends=['get_investigation'])
def test_query_instruments(client):
    """Query the instruments related to a given investigation.
    """
    query = Query(client, "Instrument",
                  order=["name"],
                  conditions={ "investigationInstruments.investigation.id":
                               "= %d" % investigation.id },
                  includes={"facility", "instrumentScientists.user"})
    print(str(query))
    res = client.search(query)
    assert len(res) == 1
    instr = res[0]
    assert instr.BeanName == "Instrument"
    assert instr.facility.BeanName == "Facility"

@pytest.mark.dependency(depends=['get_investigation'])
def test_query_datafile_by_investigation(client):
    """The datafiles related to a given investigation in natural order.
    """
    query = Query(client, "Datafile", order=True,
                  conditions={ "dataset.investigation.id":
                               "= %d" % investigation.id },
                  includes={"dataset", "datafileFormat.facility",
                            "parameters.type.facility"})
    print(str(query))
    res = client.search(query)
    assert len(res) == 4

def test_query_relateddatafile(client):
    """RelatedDatafile is the entity type with the most complicated
    natural order.
    """
    query = Query(client, "RelatedDatafile", order=True)
    print(str(query))
    res = client.search(query)
    assert len(res) == 1

def test_query_datacollection(client):
    """There is no sensible order for DataCollection, fall back to id.
    """
    query = Query(client, "DataCollection", order=True)
    print(str(query))
    assert ("id", None) in query.order
    res = client.search(query)
    assert len(res) == 2

def test_query_datafiles_datafileformat(client, recwarn):
    """Datafiles ordered by format.
    Note: this raises a QueryNullableOrderWarning, see below.
    """
    recwarn.clear()
    query = Query(client, "Datafile",
                  order=['datafileFormat', 'dataset', 'name'])
    w = recwarn.pop(icat.QueryNullableOrderWarning)
    assert issubclass(w.category, icat.QueryNullableOrderWarning)
    assert "datafileFormat" in str(w.message)
    print(str(query))
    res = client.search(query)
    assert len(res) == 10

@pytest.mark.dependency(depends=['get_investigation'])
def test_query_order_direction(client):
    """We may add an ordering direction qualifier.

    This has been added in Issue #48.
    """
    # Try without specifying the ordering direction first:
    query = Query(client, "Datafile",
                  order=["name"],
                  conditions={ "dataset.investigation.id":
                               "= %d" % investigation.id })
    print(str(query))
    res = client.search(query)
    assert len(res) == 4
    # Ascending order is the default, so we should get the same result:
    query = Query(client, "Datafile",
                  order=[("name", "ASC")],
                  conditions={ "dataset.investigation.id":
                               "= %d" % investigation.id })
    print(str(query))
    assert client.search(query) == res
    # Descending order should give the reverse result:
    query = Query(client, "Datafile",
                  order=[("name", "DESC")],
                  conditions={ "dataset.investigation.id":
                               "= %d" % investigation.id })
    print(str(query))
    assert list(reversed(client.search(query))) == res
    # We may even combine different ordering directions on multiple
    # attributes of the same query:
    query = Query(client, "Datafile",
                  order=[("dataset.name", "DESC"), ("name", "ASC")],
                  conditions={ "dataset.investigation.id":
                               "= %d" % investigation.id })
    print(str(query))
    assert sorted(client.search(query), key=lambda df: df.name) == res

def test_query_order_direction_relation(client):
    """An ordering direction qualifier on a many to one relation.

    The ordering direction qualifier has been added in Issue #48.
    """
    # As a reference to compare with, get all datasets with their
    # datafiles in their natural order:
    query = Query(client, "Dataset", order=True, includes=["datafiles"])
    dss = client.search(query)
    # Now, get all datafiles sorted by dataset in descending and name
    # in ascending order:
    query = Query(client, "Datafile", order=[("dataset", "DESC"), "name"])
    print(str(query))
    dff = client.search(query)
    # verify:
    offs = 0
    for ds in reversed(dss):
        # There is no guarantee on the order of the included datafiles
        dsdfs = sorted(ds.datafiles, key=icat.entity.Entity.__sortkey__)
        l = len(dsdfs)
        assert dff[offs:offs+l] == dsdfs
        offs += l

def test_query_condition_greaterthen(client):
    """Other relations then equal may be used in the conditions too.
    """
    condition = {"datafileCreateTime": ">= '2012-01-01'"}
    query = Query(client, "Datafile", conditions=condition)
    print(str(query))
    res = client.search(query)
    assert len(res) == 4
    condition = {"datafileCreateTime": "< '2012-01-01'"}
    query = Query(client, "Datafile", conditions=condition)
    print(str(query))
    res = client.search(query)
    assert len(res) == 6

def test_query_condition_list(client):
    """We may also add a list of conditions on a single attribute.
    """
    condition = {"datafileCreateTime": [">= '2012-01-01'", "< '2013-01-01'"]}
    query = Query(client, "Datafile", conditions=condition)
    print(str(query))
    qstr = str(query)
    res = client.search(query)
    assert len(res) == 3

    # The last example also works by adding the conditions separately.
    query = Query(client, "Datafile")
    query.addConditions({"datafileCreateTime": ">= '2012-01-01'"})
    query.addConditions({"datafileCreateTime": "< '2013-01-01'"})
    print(str(query))
    assert str(query) == qstr
    res = client.search(query)
    assert len(res) == 3

@pytest.mark.dependency(depends=['get_investigation'])
def test_query_in_operator(client):
    """Using "id in (i)" rather then "id = i" also works.
    (This may be needed to work around ICAT Issue 128.)
    """
    query = Query(client, "Investigation",
                  conditions={"id": "in (%d)" % investigation.id})
    print(str(query))
    res = client.search(query)
    assert len(res) == 1
    inv = res[0]
    assert inv.BeanName == "Investigation"
    assert inv.id == investigation.id
    assert inv.name == investigation.name

def test_query_condition_obj(client):
    """We may place conditions on related objects.
    This is in particular useful to test whether a relation is null.
    """
    query = Query(client, "Rule", conditions={"grouping": "IS NULL"})
    print(str(query))
    res = client.search(query)
    assert len(res) == 60

def test_query_rule_order(client):
    """Rule does not have a constraint, id is included in the natural order.
    """
    query = Query(client, "Rule", order=True)
    print(str(query))
    assert ("id", None) in query.order
    res = client.search(query)
    assert len(res) == 104

def test_query_rule_order_group(client, recwarn):
    """Ordering rule on grouping implicitely adds a "grouping IS NOT NULL"
    condition, because it is internally implemented using an INNER
    JOIN between the tables.  The Query class emits a warning about
    this.
    """
    recwarn.clear()
    query = Query(client, "Rule", order=['grouping', 'what', 'id'])
    w = recwarn.pop(icat.QueryNullableOrderWarning)
    assert issubclass(w.category, icat.QueryNullableOrderWarning)
    assert "grouping" in str(w.message)
    print(str(query))
    res = client.search(query)
    assert len(res) == 44

def test_query_rule_order_group_suppress_warn_cond(client, recwarn):
    """The warning can be suppressed by making the condition explicit.
    """
    recwarn.clear()
    query = Query(client, "Rule", order=['grouping', 'what', 'id'],
                  conditions={"grouping": "IS NOT NULL"})
    assert len(recwarn.list) == 0
    print(str(query))
    res = client.search(query)
    assert len(res) == 44

def test_query_rule_order_group_suppress_warn_join(client, recwarn):
    """Another option to suppress the warning is to override the JOIN spec.
    By confirming the default INNER JOIN, we get the Rules having
    grouping NOT NULL.
    """
    recwarn.clear()
    query = Query(client, "Rule", order=['grouping', 'what', 'id'],
                  join_specs={"grouping": "INNER JOIN"})
    assert len(recwarn.list) == 0
    print(str(query))
    res = client.search(query)
    assert len(res) == 44

def test_query_rule_order_group_left_join(client, recwarn):
    """Another option to suppress the warning is to override the JOIN spec.
    By chosing a LEFT JOIN, we get all Rules.
    """
    recwarn.clear()
    query = Query(client, "Rule", order=['grouping', 'what', 'id'],
                  join_specs={"grouping": "LEFT OUTER JOIN"})
    assert len(recwarn.list) == 0
    print(str(query))
    res = client.search(query)
    assert len(res) == 104

def test_query_order_one_to_many(client, recwarn):
    """Sort on a related object in a one yo many relation.
    This has been enabled in #84, but a warning is still emitted.
    """
    recwarn.clear()
    query = Query(client, "Investigation",
                  order=['investigationInstruments.instrument.fullName'])
    w = recwarn.pop(icat.QueryOneToManyOrderWarning)
    assert issubclass(w.category, icat.QueryOneToManyOrderWarning)
    assert "investigationInstruments" in str(w.message)
    print(str(query))
    res = client.search(query)
    assert len(res) == 3

def test_query_order_one_to_many_warning_suppressed(client, recwarn):
    """Again, the warning can be suppressed by overriding the JOIN spec.
    """
    recwarn.clear()
    query = Query(client, "Investigation",
                  order=['investigationInstruments.instrument.fullName'],
                  join_specs={"investigationInstruments": "INNER JOIN"})
    assert len(recwarn.list) == 0
    print(str(query))
    res = client.search(query)
    assert len(res) == 3

def test_query_order_one_to_many_duplicate(client, recwarn):
    """Note that sorting on a one yo many relation may have surprising
    effects on the result list.  That is why class Query emits a
    warning.
    You may get duplicates in the result.
    """
    recwarn.clear()
    # The query without ORDER BY clause.
    query = Query(client, "Investigation")
    assert len(recwarn.list) == 0
    print(str(query))
    res = client.search(query)
    assert len(res) == 3
    reference = res
    # The same query adding a ORDER BY clause, we get two duplicates in
    # the result.
    recwarn.clear()
    query = Query(client, "Investigation", order=['investigationUsers.role'])
    w = recwarn.pop(icat.QueryOneToManyOrderWarning)
    assert issubclass(w.category, icat.QueryOneToManyOrderWarning)
    assert "investigationUsers" in str(w.message)
    print(str(query))
    res = client.search(query)
    assert len(res) > 3
    assert set(res) == set(reference)

def test_query_order_one_to_many_missing(client, recwarn):
    """Note that sorting on a one yo many relation may have surprising
    effects on the result list.  That is why class Query emits a
    warning.
    You may get misses in the result.
    """
    recwarn.clear()
    # The query without ORDER BY clause.
    query = Query(client, "Sample")
    assert len(recwarn.list) == 0
    print(str(query))
    res = client.search(query)
    assert len(res) == 3
    reference = res
    # The same query adding a ORDER BY clause, one item, a sample
    # having no parameter with a string value, is missing from the result.
    recwarn.clear()
    query = Query(client, "Sample", order=['parameters.stringValue'])
    w = recwarn.pop(icat.QueryOneToManyOrderWarning)
    assert issubclass(w.category, icat.QueryOneToManyOrderWarning)
    assert "parameters" in str(w.message)
    print(str(query))
    res = client.search(query)
    assert len(res) == 2
    # We can fix it in this case using a LEFT JOIN.
    recwarn.clear()
    query = Query(client, "Sample",
                  order=['parameters.stringValue'],
                  join_specs={"parameters": "LEFT JOIN"})
    assert len(recwarn.list) == 0
    print(str(query))
    res = client.search(query)
    assert len(res) == 3
    assert set(res) == set(reference)

def test_query_order_suppress_warnings(client, recwarn):
    """Suppress all QueryWarnings.
    """
    recwarn.clear()
    with warnings.catch_warnings():
        warnings.simplefilter("ignore", category=icat.QueryWarning)
        query = Query(client, "Investigation",
                      order=['investigationInstruments.instrument.fullName'])
    assert len(recwarn.list) == 0
    print(str(query))
    res = client.search(query)
    assert len(res) == 3

def test_query_limit(client):
    """Add a LIMIT clause to the last example.
    """
    query = Query(client, "Rule", order=['grouping', 'what', 'id'],
                  conditions={"grouping":"IS NOT NULL"})
    query.setLimit( (0,10) )
    print(str(query))
    res = client.search(query)
    assert len(res) == 10

def test_query_limit_placeholder(client):
    """LIMIT clauses are particular useful with placeholders.
    """
    query = Query(client, "Rule", order=['grouping', 'what', 'id'],
                  conditions={"grouping":"IS NOT NULL"})
    query.setLimit( ("%d","%d") )
    print(str(query))
    print(str(query) % (0,30))
    res = client.search(str(query) % (0,30))
    assert len(res) == 30
    print(str(query) % (30,30))
    res = client.search(str(query) % (30,30))
    assert len(res) == 14

def test_query_non_ascii(client):
    """Test if query strings with non-ascii characters work.

    There was a bug that forced query strings to be all ascii.  The
    bug only occured with Python 2.  It was fixed in change 8d5132d.
    """
    # String literal with unicode characters that will be understood
    # by both Python 2 and Python 3.
    fullName = b'Rudolph Beck-D\xc3\xbclmen'.decode('utf8')
    query = Query(client, "User",
                  conditions={ "fullName": "= '%s'" % fullName })
    print(str(query))
    res = client.search(query)
    assert len(res) == 1

@pytest.mark.dependency(depends=['get_investigation'])
def test_query_str(client):
    """Test the __str__() operator.  It should have no side effects.

    The __str__() operator was modifying the query object under
    certain conditions (if a1.a2 was in includes but a1 not, a1 was
    added).  While this modification was most likely harmless and in
    particular did not cause any semantic change of the query, it was
    still a bug because a __str__() operator should not have any side
    effects at all.  It was fixed in changes 4688517 and 905dd8c.
    """
    query = Query(client, "Datafile", order=True,
                  conditions={ "dataset.investigation.id":
                               "= %d" % investigation.id },
                  includes={"dataset", "datafileFormat.facility",
                            "parameters.type.facility"})
    r = repr(query)
    print(str(query))
    assert repr(query) == r

def test_query_metaattr(client):
    """Test adding a condition on a meta attribute.  Issue #6
    """
    query = Query(client, "Datafile", conditions={ "modId": "= 'jdoe'" })
    print(str(query))
    res = client.search(query)
    assert len(res) == 0

def test_query_include_1(client):
    """Test adding an "INCLUDE 1" clause.
    """
    query = Query(client, "Investigation", includes="1")
    print(str(query))
    res = client.search(query)
    assert len(res) > 0
    inv = res[0]
    assert inv.BeanName == "Investigation"
    assert inv.facility.BeanName == "Facility"
    assert inv.type.BeanName == "InvestigationType"

@pytest.mark.dependency(depends=['get_investigation'])
def test_query_attribute_datafile_name(client):
    """The datafiles names related to a given investigation in natural order.

    Querying attributes rather then entire objects is a new feature
    added in Issue #28.
    """
    query = Query(client, "Datafile", attributes="name", order=True,
                  conditions={ "dataset.investigation.id":
                               "= %d" % investigation.id })
    print(str(query))
    res = client.search(query)
    assert len(res) == 4
    for n in res:
        assert not isinstance(n, icat.entity.Entity)

@pytest.mark.dependency(depends=['get_investigation'])
def test_query_attribute_datafile_name_list(client):
    """The datafiles names related to a given investigation in natural order.

    Same as last test, but pass the attribute as a list having one
    single element.
    """
    query = Query(client, "Datafile", attributes=["name"], order=True,
                  conditions={ "dataset.investigation.id":
                               "= %d" % investigation.id })
    print(str(query))
    res = client.search(query)
    assert len(res) == 4
    for n in res:
        assert not isinstance(n, icat.entity.Entity)

@pytest.mark.dependency(depends=['get_investigation'])
def test_query_related_obj_attribute(client):
    """We may query attributes of related objects in the SELECT clause.

    This requires icat.server 4.5 or newer to work.
    """
    require_icat_version("4.5.0", "SELECT related object's attribute")
    query = Query(client, "Datafile", attributes="datafileFormat.name",
                  conditions={ "dataset.investigation.id":
                               "= %d" % investigation.id })
    print(str(query))
    res = client.search(query)
    assert len(res) == 4
    for n in res:
        assert n in ['other', 'NeXus']

def test_query_mulitple_attributes(client):
    """Query multiple attributes in the SELECT clause.
    """
    if not client._has_wsdl_type('fieldSet'):
        pytest.skip("search for multiple fields not supported by this server")

    results = [("08100122-EF", "Durol single crystal",
                datetime.datetime(2008, 3, 13, 10, 39, 42, tzinfo=tzinfo)),
               ("10100601-ST", "Ni-Mn-Ga flat cone",
                datetime.datetime(2010, 9, 30, 10, 27, 24, tzinfo=tzinfo)),
               ("12100409-ST", "NiO SC OF1 JUH HHL",
                datetime.datetime(2012, 7, 26, 15, 44, 24, tzinfo=tzinfo))]
    query = Query(client, "Investigation",
                  attributes=("name", "title", "startDate"), order=True)
    print(str(query))
    res = client.search(query)
    assert res == results

def test_query_mulitple_attributes_related_obj(client):
    """Query multiple attributes including attributes of related objects.
    """
    if not client._has_wsdl_type('fieldSet'):
        pytest.skip("search for multiple fields not supported by this server")

    results = [("08100122-EF", "e201215"),
               ("08100122-EF", "e201216"),
               ("10100601-ST", "e208339"),
               ("10100601-ST", "e208341"),
               ("10100601-ST", "e208342")]
    query = Query(client, "Dataset",
                  attributes=("investigation.name", "name"), order=True,
                  conditions={"investigation.startDate":  "< '2011-01-01'"})
    print(str(query))
    res = client.search(query)
    assert res == results

def test_query_mulitple_attributes_oldicat_valueerror(client):
    """Query class should raise ValueError if multiple attributes are
    requested, but the ICAT server is too old to support this.
    """
    if client._has_wsdl_type('fieldSet'):
        pytest.skip("search for multiple fields is supported by this server")

    with pytest.raises(ValueError) as err:
        query = Query(client, "Investigation", attributes=("name", "title"))
    err_pattern = r"\bICAT server\b.*\bnot support\b.*\bmultiple attributes\b"
    assert re.search(err_pattern, str(err.value))

def test_query_mulitple_attributes_distinct(client):
    """Combine DISTINCT with a query for multiple attributes.

    This requires a special handling due to some quirks in the
    icat.server query parser.  Support for this has been added in
    #81.
    """
    if not client._has_wsdl_type('fieldSet'):
        pytest.skip("search for multiple fields not supported by this server")

    # Try the query without DISTINCT first so that we can verify the effect.
    query = Query(client, "InvestigationUser",
                  attributes=("investigation.name", "role"),
                  conditions={"investigation.name": "= '08100122-EF'"})
    print(str(query))
    res = client.search(query)
    query = Query(client, "InvestigationUser",
                  attributes=("investigation.name", "role"),
                  conditions={"investigation.name": "= '08100122-EF'"},
                  aggregate="DISTINCT")
    print(str(query))
    res_dist = client.search(query)
    # The search with DISTINCT yields less items, but if we eliminate
    # duplicates, the result set is the same:
    assert len(res) > len(res_dist)
    assert set(res) == set(res_dist)

@pytest.mark.dependency(depends=['get_investigation'])
def test_query_aggregate_distinct_attribute(client):
    """Test DISTINCT on an attribute in the search result.

    Support for adding aggregate functions has been added in
    Issue #32.
    """
    require_icat_version("4.7.0", "SELECT DISTINCT in queries")
    query = Query(client, "Datafile",
                  attributes="datafileFormat.name",
                  conditions={ "dataset.investigation.id":
                               "= %d" % investigation.id })
    print(str(query))
    res = client.search(query)
    assert sorted(res) == ["NeXus", "NeXus", "other", "other"]
    query.setAggregate("DISTINCT")
    print(str(query))
    res = client.search(query)
    assert sorted(res) == ["NeXus", "other"]

@pytest.mark.dependency(depends=['get_investigation'])
def test_query_aggregate_distinct_related_obj(client):
    """Test DISTINCT on a related object in the search result.

    Support for adding aggregate functions has been added in
    Issue #32.
    """
    require_icat_version("4.7.0", "SELECT DISTINCT in queries")
    query = Query(client, "Datafile",
                  attributes="datafileFormat",
                  conditions={ "dataset.investigation.id":
                               "= %d" % investigation.id })
    print(str(query))
    res = client.search(query)
    assert len(res) == 4
    for n in res:
        assert isinstance(n, icat.entity.Entity)
    query.setAggregate("DISTINCT")
    print(str(query))
    res = client.search(query)
    assert len(res) == 2
    for n in res:
        assert isinstance(n, icat.entity.Entity)

@pytest.mark.dependency(depends=['get_investigation'])
@pytest.mark.parametrize(("attribute", "aggregate", "expected"), [
    (None, "COUNT", 4),
    (None, "COUNT:DISTINCT", 4),
    ("datafileFormat", "COUNT", 4),
    ("datafileFormat", "COUNT:DISTINCT", 2),
    ("datafileFormat.name", "COUNT", 4),
    ("datafileFormat.name", "COUNT:DISTINCT", 2),
    ("fileSize", "MAX", 73428),
    ("fileSize", "MIN", 394),
    ("fileSize", "SUM", 127125),
    # Note that the number of datafiles is four which is a power of
    # two.  Therefore we may assume the double representation of an
    # average of integers is exact, so we may even dare to compare
    # the double value for equality.
    ("fileSize", "AVG", 31781.25),
    ("name", "MAX", "e208341.nxs"),
    ("name", "MIN", "e208339.dat"),
    pytest.param("datafileCreateTime", "MIN",
                 datetime.datetime(2010, 10, 1, 6, 17, 48, tzinfo=tzinfo),
                 marks=pytest.mark.skipif("tzinfo is None")),
    pytest.param("datafileCreateTime", "MAX",
                 datetime.datetime(2010, 10, 5, 9, 31, 53, tzinfo=tzinfo),
                 marks=pytest.mark.skipif("tzinfo is None"))
])
def test_query_aggregate_misc(client, attribute, aggregate, expected):
    """Try some working aggregate results for the datafiles.

    Support for adding aggregate functions has been added in
    Issue #32.
    """
    if attribute is not None and "." in attribute:
        require_icat_version("4.5.0", "SELECT related object's attribute")
    if "DISTINCT" in aggregate:
        require_icat_version("4.7.0", "SELECT DISTINCT in queries")
    query = Query(client, "Datafile",
                  attributes=attribute, aggregate=aggregate,
                  conditions={ "dataset.investigation.id":
                               "= %d" % investigation.id })
    print(str(query))
    res = client.search(query)
    assert len(res) == 1
    assert res[0] == expected
<|MERGE_RESOLUTION|>--- conflicted
+++ resolved
@@ -3,11 +3,7 @@
 
 import datetime
 import re
-<<<<<<< HEAD
-=======
-import sys
 import warnings
->>>>>>> 8c882a30
 import pytest
 import icat
 import icat.config
