--- conflicted
+++ resolved
@@ -13,12 +13,7 @@
 from icat.query import Query
 from icat.ids import DataSelection
 from conftest import DummyDatafile, UtcTimezone
-<<<<<<< HEAD
-from conftest import require_icat_version, getConfig
-from conftest import tmpSessionId, tmpClient
-=======
-from conftest import getConfig, tmpSessionId, tmpLogin
->>>>>>> 4ea6e435
+from conftest import getConfig, tmpSessionId, tmpClient
 
 
 @pytest.fixture(scope="module")
@@ -162,6 +157,7 @@
                       case['dfname'], case['size'], case['mtime'])
     print("\nUpload file %s" % case['dfname'])
     with tmpClient(confSection=case['uluser'], ids="mandatory") as tclient:
+        username = tclient.getUserName()
         dataset = getDataset(tclient, case)
         datafileformat = getDatafileFormat(tclient, case)
         datafile = tclient.new("datafile", name=os.path.basename(f.fname), 
@@ -173,8 +169,8 @@
         assert df.checksum == f.crc32
         if f.mtime:
             assert df.datafileModTime == f.mtime
-        assert df.createId == "%s/%s" % (conf.auth, case['uluser'])
-        assert df.modId == "%s/%s" % (conf.auth, case['uluser'])
+        assert df.createId == username
+        assert df.modId == username
         case['testfile'] = f
 
 @pytest.fixture(scope='function', params=["getData", "getPreparedData"])
