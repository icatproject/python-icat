--- conflicted
+++ resolved
@@ -156,13 +156,7 @@
             ("useroffice", "study1")),
 ])
 def test_add_study(data, user, studyname):
-<<<<<<< HEAD
-    pytest.skip("Study disabled, see Issue icatproject/icat.server#155")
     client, conf = getConfig(confSection=user)
-=======
-    conf = getConfig(confSection=user)
-    client = icat.Client(conf.url, **conf.client_kwargs)
->>>>>>> 94db4e1f
     client.login(conf.auth, conf.credentials)
     studydata = data['studies'][studyname]
     study = client.new("study")
