"""pytest configuration.
"""

from __future__ import print_function
import sys
import os.path
import datetime
import re
from random import getrandbits
import zlib
import subprocess
import shutil
import tempfile
import logging
from distutils.version import StrictVersion as Version
import pytest
import icat
import icat.config
try:
    from suds.sax.date import UtcTimezone
except ImportError:
    UtcTimezone = None


# Note that pytest captures stderr, so we won't see any logging by
# default.  But since Suds uses logging, it's better to still have
# a well defined basic logging configuration in place.
logging.basicConfig(level=logging.INFO)

testdir = os.path.dirname(__file__)


# ============================= helper ===============================

if sys.version_info < (3, 0):
    def buf(seq):
        return buffer(bytearray(seq))
else:
    def buf(seq):
        return bytearray(seq)

class DummyDatafile(object):
    """A dummy file with random content to be used for test upload.
    """
    def __init__(self, directory, name, size, date=None):
        if date is not None:
            date = (date, date)
        self.name = name
        self.fname = os.path.join(directory, name)
        chunksize = 8192
        crc32 = 0
        with open(self.fname, 'wb') as f:
            while size > 0:
                if chunksize > size:
                    chunksize = size
                chunk = buf(getrandbits(8) for _ in range(chunksize))
                size -= chunksize
                crc32 = zlib.crc32(chunk, crc32)
                f.write(chunk)
        if date:
            os.utime(self.fname, date)
        self.crc32 = "%x" % (crc32 & 0xffffffff)
        self.stat = os.stat(self.fname)
        self.size = self.stat.st_size
        if UtcTimezone:
            mtime = int(self.stat.st_mtime)
            self.mtime = datetime.datetime.fromtimestamp(mtime, UtcTimezone())
        else:
            self.mtime = None

class tmpSessionId:
    """Temporarily switch to another sessionId in an ICAT client.
    """
    def __init__(self, client, sessionId):
        self.client = client
        self.saveSessionId = client.sessionId
        self.sessionId = sessionId
    def __enter__(self):
        self.client.sessionId = self.sessionId
        return self.client
    def __exit__(self, type, value, tb):
        self.client.sessionId = self.saveSessionId

class tmpLogin:
    """Temporarily login as another user in an ICAT client.
    """
    def __init__(self, client, auth, credentials):
        self.client = client
        self.saveSessionId = client.sessionId
        self.auth = auth
        self.credentials = credentials
    def __enter__(self):
        self.client.sessionId = None
        self.client.login(self.auth, self.credentials)
        return self.client
    def __exit__(self, type, value, tb):
        self.client.logout()
        self.client.sessionId = self.saveSessionId


def gettestdata(fname):
    fname = os.path.join(testdir, "data", fname)
    assert os.path.isfile(fname)
    return fname


def getConfig(confSection="root", **confArgs):
    """Get the configuration, skip on ConfigError.
    """
    confFile = os.path.join(testdir, "data", "icat.cfg")
    if not os.path.isfile(confFile):
        pytest.skip("no test ICAT server configured")
    try:
        args = ["-c", confFile, "-s", confSection]
        conf = icat.config.Config(**confArgs).getconfig(args)
        conf.cmdargs = ["-c", conf.configFile[0], "-s", conf.configSection]
        return conf
    except icat.ConfigError as err:
        pytest.skip(err.message)


def get_icat_version():
    conf = getConfig(needlogin=False)
    client = icat.Client(conf.url, **conf.client_kwargs)
    return client.apiversion

# ICAT server version we talk to.  Ignore any errors from
# get_icat_version(), if something fails (e.g. no server is configured
# at all), set a dummy zero version number.
try:
    icat_version = get_icat_version()
except:
    icat_version = Version("0.0")

def require_icat_version(minversion, reason):
    if icat_version < minversion:
        pytest.skip("need ICAT server version %s or newer: %s" 
                    % (minversion, reason))


def callscript(scriptname, args, stdin=None, stdout=None, stderr=None):
    script = os.path.join(testdir, "scripts", scriptname)
    cmd = [sys.executable, script] + args
    print("\n>", *cmd)
    subprocess.check_call(cmd, stdin=stdin, stdout=stdout, stderr=stderr)


yaml_filter = (re.compile(r"^# (Date|Service|ICAT-API|Generator): .*$"),
               r"# \1: ###")
xml_filter = (re.compile(r"^\s*<(date|service|apiversion|generator)>.*</\1>$"),
              r"  <\1>###</\1>")

def filter_file(infile, outfile, pattern, repl):
    """Filter a text file.

    This may be needed to compare some test output file with
    predefined results, because some information in the file might not
    depend on the actual test but rather dynamically change with each
    call.  Such as the header of a dump file that contains date and
    ICAT version.
    """
    with open(infile, 'rt') as inf:
        with open(outfile, 'wt') as outf:
            while True:
                l = inf.readline()
                if not l:
                    break
                l = re.sub(pattern, repl, l)
                outf.write(l)


# ============================ fixtures ==============================

# Deliberately not using the 'tmpdir' fixture provided by pytest,
# because it seem to use a predictable directory name in /tmp wich is
# insecure.

class TmpDir(object):
    """Provide a temporary directory.
    """
    def __init__(self):
        self.dir = tempfile.mkdtemp(prefix="python-icat-test-")
    def __del__(self):
        self.cleanup()
    def cleanup(self):
        if self.dir:
            shutil.rmtree(self.dir)
        self.dir = None

@pytest.fixture(scope="session")
def tmpdirsec(request):
    tmpdir = TmpDir()
    request.addfinalizer(tmpdir.cleanup)
    return tmpdir


@pytest.fixture(scope="session")
def standardConfig():
    return getConfig()


testcontent = gettestdata("icatdump.yaml")

@pytest.fixture(scope="session")
def setupicat(standardConfig):
    require_icat_version("4.4.0", "need InvestigationGroup")
    callscript("wipeicat.py", standardConfig.cmdargs)
    args = standardConfig.cmdargs + ["-f", "YAML", "-i", testcontent]
    callscript("icatingest.py", args)


# ============================= hooks ================================

<<<<<<< HEAD
class DependencyItemStatus(object):
    """Status of a test item in a dependency manager.
    """

    Phases = ('setup', 'call', 'teardown')

    def __init__(self):
        self.results = dict([ (w,None) for w in self.Phases ])

    def __str__(self):
        l = ["%s: %s" % (w, self.results[w]) for w in self.Phases]
        return "Status(%s)" % ", ".join(l)

    def addResult(self, rep):
        self.results[rep.when] = rep.outcome

    def isSuccess(self):
        return list(self.results.values()) == ['passed', 'passed', 'passed']

class DependencyManager(object):
    """Dependency manager, stores the results of tests.
    """

    ScopeCls = {'module':pytest.Module, 'session':pytest.Session}

    @classmethod
    def getManager(cls, item, scope='module'):
        """Get the DependencyManager object from the node at scope level.
        Create it, if not yet present.
        """
        node = item.getparent(cls.ScopeCls[scope])
        if not hasattr(node, 'dependencyManager'):
            node.dependencyManager = cls()
        return node.dependencyManager

    def __init__(self):
        self.results = {}

    def addResult(self, item, marker, rep):
        name = marker.kwargs.get('name')
        if not name:
            name = item.name
        status = self.results.setdefault(name, DependencyItemStatus())
        status.addResult(rep)

    def checkDepend(self, depends):
        for i in depends:
            if not(i in self.results and self.results[i].isSuccess()):
                pytest.skip("depends on %s" % i)


@pytest.hookimpl(tryfirst=True, hookwrapper=True)
def pytest_runtest_makereport(item, call):
    """Store the test outcome if this item is marked "dependency".
    """
    outcome = yield
    marker = item.get_marker("dependency")
    if marker is not None:
        rep = outcome.get_result()
        manager = DependencyManager.getManager(item)
        manager.addResult(item, marker, rep)


def pytest_runtest_setup(item):
    """Check dependencies if this item is marked "dependency".
    Skip if any of the dependencies has not been run successfully.
    """
    marker = item.get_marker("dependency")
    if marker is not None:
        depends = marker.kwargs.get('depends')
        if depends:
            manager = DependencyManager.getManager(item)
            manager.checkDepend(depends)


def require_servertest():
    if not pytest.config.getoption("--servertests"):
        pytest.skip("need --servertests option to run")

def pytest_addoption(parser):
    parser.addoption("--servertests", action="store_true",
                     help="run tests for testing the server.")


=======
>>>>>>> f149c74f
def pytest_report_header(config):
    """Add information on the icat package used in the tests.
    """
    modpath = os.path.dirname(os.path.abspath(icat.__file__))
    if icat_version > "0.0":
        server = icat_version
    else:
        server = "-"
    return [ "python-icat: %s (%s)" % (icat.__version__, icat.__revision__), 
             "             %s" % (modpath),
             "icat.server: %s" % server]<|MERGE_RESOLUTION|>--- conflicted
+++ resolved
@@ -211,93 +211,6 @@
 
 # ============================= hooks ================================
 
-<<<<<<< HEAD
-class DependencyItemStatus(object):
-    """Status of a test item in a dependency manager.
-    """
-
-    Phases = ('setup', 'call', 'teardown')
-
-    def __init__(self):
-        self.results = dict([ (w,None) for w in self.Phases ])
-
-    def __str__(self):
-        l = ["%s: %s" % (w, self.results[w]) for w in self.Phases]
-        return "Status(%s)" % ", ".join(l)
-
-    def addResult(self, rep):
-        self.results[rep.when] = rep.outcome
-
-    def isSuccess(self):
-        return list(self.results.values()) == ['passed', 'passed', 'passed']
-
-class DependencyManager(object):
-    """Dependency manager, stores the results of tests.
-    """
-
-    ScopeCls = {'module':pytest.Module, 'session':pytest.Session}
-
-    @classmethod
-    def getManager(cls, item, scope='module'):
-        """Get the DependencyManager object from the node at scope level.
-        Create it, if not yet present.
-        """
-        node = item.getparent(cls.ScopeCls[scope])
-        if not hasattr(node, 'dependencyManager'):
-            node.dependencyManager = cls()
-        return node.dependencyManager
-
-    def __init__(self):
-        self.results = {}
-
-    def addResult(self, item, marker, rep):
-        name = marker.kwargs.get('name')
-        if not name:
-            name = item.name
-        status = self.results.setdefault(name, DependencyItemStatus())
-        status.addResult(rep)
-
-    def checkDepend(self, depends):
-        for i in depends:
-            if not(i in self.results and self.results[i].isSuccess()):
-                pytest.skip("depends on %s" % i)
-
-
-@pytest.hookimpl(tryfirst=True, hookwrapper=True)
-def pytest_runtest_makereport(item, call):
-    """Store the test outcome if this item is marked "dependency".
-    """
-    outcome = yield
-    marker = item.get_marker("dependency")
-    if marker is not None:
-        rep = outcome.get_result()
-        manager = DependencyManager.getManager(item)
-        manager.addResult(item, marker, rep)
-
-
-def pytest_runtest_setup(item):
-    """Check dependencies if this item is marked "dependency".
-    Skip if any of the dependencies has not been run successfully.
-    """
-    marker = item.get_marker("dependency")
-    if marker is not None:
-        depends = marker.kwargs.get('depends')
-        if depends:
-            manager = DependencyManager.getManager(item)
-            manager.checkDepend(depends)
-
-
-def require_servertest():
-    if not pytest.config.getoption("--servertests"):
-        pytest.skip("need --servertests option to run")
-
-def pytest_addoption(parser):
-    parser.addoption("--servertests", action="store_true",
-                     help="run tests for testing the server.")
-
-
-=======
->>>>>>> f149c74f
 def pytest_report_header(config):
     """Add information on the icat package used in the tests.
     """
