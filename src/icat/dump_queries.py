--- conflicted
+++ resolved
@@ -210,14 +210,8 @@
             datapub_includes |= { "subjects" }
         return [
             Query(client, "DataPublication", order=True,
-<<<<<<< HEAD
                   conditions=[("id", "= %d" % pubid)],
-                  includes={"facility", "content", "type.facility", "dates",
-                            "fundingReferences.funding", "relatedItems"}),
-=======
-                  conditions={"id": "= %d" % pubid},
                   includes=datapub_includes),
->>>>>>> f5dc384b
             Query(client, "DataPublicationUser", order=True,
                   conditions=[("publication.id", "= %d" % pubid)],
                   includes={"publication", "user", "affiliations"}),
