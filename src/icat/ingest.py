"""Ingest metadata into ICAT.

.. versionadded:: 1.1.0
"""

from collections import namedtuple
from pathlib import Path
from lxml import etree

from .dumpfile_xml import XMLDumpFileReader
from .exception import InvalidIngestFileError


_ObjIdTuple = namedtuple('_ObjIdTuple', ['t', 'dsname', 'relid'])
class _ObjId(_ObjIdTuple):
    _MsgTemplate = {
        'Dataset':
            "Dataset, name:%(dsname)s",
        'DatasetInstrument':
            "DatasetInstrument, Dataset:%(dsname)s, Instrument:%(relid)d",
        'DatasetTechnique':
            "DatasetTechnique, Dataset:%(dsname)s, Technique:%(relid)d",
        'DatasetParameter':
            "DatasetParameter, Dataset:%(dsname)s, ParameterType:%(relid)d",
    }
    def __new__(cls, obj):
        kwargs = dict(t=obj.BeanName, relid=None)
        if obj.BeanName == "Dataset":
            kwargs['dsname'] = obj.name
        else:
            kwargs['dsname'] = obj.dataset.name
            if obj.BeanName == "DatasetInstrument":
                kwargs['relid'] = obj.instrument.id
            elif obj.BeanName == "DatasetTechnique":
                kwargs['relid'] = obj.technique.id
            elif obj.BeanName == "DatasetParameter":
                kwargs['relid'] = obj.type.id
            else:
                raise InvalidIngestFileError("Invalid %s object"
                                             % (obj.BeanName))
        return super().__new__(cls, **kwargs)
    def __str__(self):
        return self._MsgTemplate[self.t] % self._asdict()

class IngestReader(XMLDumpFileReader):
    """Read metadata from XML ingest files into ICAT.

    The input file may contain one or more datasets and related
    objects that must all belong to a single investigation.  The file
    is first validated against an XML Schema Definition (XSD) and then
    transformed on-the-fly into generic ICAT data file format using an
    XSL Transformation (XSLT).  The result of that transformation is
    fed into the parent class
    :class:`~icat.dumpfile_xml.XMLDumpFileReader`.

    :param client: a client object configured to connect to the ICAT
        server that the objects should be created in.
    :type client: :class:`icat.client.Client`
    :param metadata: the input file.  Either the path to the file or a
        file object opened for reading binary data.
    :type metadata: :class:`~pathlib.Path` or file object
    :param investigation: the investigation object that the input data
        should belong to.
    :type investigation: :class:`icat.entity.Entity`
    :raise icat.exception.InvalidIngestFileError: if the input in
        metadata is not valid.

    .. versionchanged:: 1.3.0
       drop class attribute :attr:`~icat.ingest.IngestReader.XSLT_name`
       in favour of :attr:`~icat.ingest.IngestReader.XSLT_Map`.

    .. versionchanged:: 1.3.0
        inject an element ``_environment`` as first child of the root
        element into the input data.
    """

    SchemaDir = Path("/usr/share/icat")
    """Path to a directory to read XSD and XSLT files from.
    """
    XSD_Map = {
        ('icatingest', '1.0'): "ingest-10.xsd",
        ('icatingest', '1.1'): "ingest-11.xsd",
    }
    """A mapping to select the XSD file to use.  Keys are pairs of root
    element name and version attribute, the values are the
    corresponding name of the XSD file.
    """
    XSLT_Map = {
        'icatingest': "ingest.xslt",
    }
    """A mapping to select the XSLT file to use.  Keys are the root
    element name, the values are the corresponding name of the XSLT
    file.

    .. versionadded:: 1.3.0
    """
    Dataset_complete = "false"
    """Value to prescribe in the `complete` attribute of datasets.

    .. note::
        The value for this class attribute is subject to change in
        version 2.0.  You might want to override it in order to pin it
        to a value that is suitable for you.

    .. versionadded:: 1.5.0
    """
    DatasetType_name = "raw"
    """Name of the `DatasetType` to relate datasets to.

    .. versionadded:: 1.5.0
    """

    def __init__(self, client, metadata, investigation):
        self.investigation = investigation
        try:
            if hasattr(metadata, "open"):
                with metadata.open("rb") as f:
                    ingest_data = etree.parse(f)
            else:
                ingest_data = etree.parse(metadata)
        except etree.XMLSyntaxError as e:
            raise InvalidIngestFileError(e)
        with self.get_xsd(ingest_data).open("rb") as f:
            schema = etree.XMLSchema(etree.parse(f))
        try:
            schema.assertValid(ingest_data)
        except etree.DocumentInvalid as exc:
            raise InvalidIngestFileError("DocumentInvalid: %s" % exc)
        self.add_environment(client, ingest_data)
        with self.get_xslt(ingest_data).open("rb") as f:
            xslt = etree.XSLT(etree.parse(f))
        super().__init__(client, xslt(ingest_data))

    def get_xsd(self, ingest_data):
        """Get the XSD file.

        Inspect the root element in the input data and lookup the
        tuple of element name and version attribute in
        :attr:`~icat.ingest.IngestReader.XSD_Map`.  The value is taken
        as a file name relative to
        :attr:`~icat.ingest.IngestReader.SchemaDir` and this path is
        returned.

        Subclasses may override this method to customize the XSD file
        to use.  These derived versions may inspect the input data to
        select the appropriate file.  Derived versions should raise
        :exc:`~icat.exception.InvalidIngestFileError` if they decide
        to reject the input data.

        :param ingest_data: input data
        :type ingest_data: :class:`lxml.etree._ElementTree`
        :return: path to the XSD file.
        :rtype: :class:`~pathlib.Path`
        :raise icat.exception.InvalidIngestFileError: if the pair of
            root element name and version attribute could not be found
            in :attr:`~icat.ingest.IngestReader.XSD_Map`.
        """
        root = ingest_data.getroot()
        try:
            xsd = self.XSD_Map[root.tag, root.get("version")]
        except KeyError:
            raise InvalidIngestFileError("unknown format")
        return self.SchemaDir / xsd

    def get_xslt(self, ingest_data):
        """Get the XSLT file.

        Inspect the root element in the input data and lookup the
        element name in :attr:`~icat.ingest.IngestReader.XSLT_Map`.
        The value is taken as a file name relative to
        :attr:`~icat.ingest.IngestReader.SchemaDir` and this path is
        returned.

        Subclasses may override this method to customize the XSLT file
        to use.  These derived versions may inspect the input data to
        select the appropriate file.  Derived versions should raise
        :exc:`~icat.exception.InvalidIngestFileError` if they decide
        to reject the input data.

        :param ingest_data: input data
        :type ingest_data: :class:`lxml.etree._ElementTree`
        :return: path to the XSLT file.
        :rtype: :class:`~pathlib.Path`
        :raise icat.exception.InvalidIngestFileError: if the root
            element name could not be found in
            :attr:`~icat.ingest.IngestReader.XSLT_Map`.

        .. versionchanged:: 1.3.0
            lookup the root element name in
            :attr:`~icat.ingest.IngestReader.XSLT_Map` rather than
            using a static file name.
        """
        root = ingest_data.getroot()
        try:
            xslt = self.XSLT_Map[root.tag]
        except KeyError:
            raise InvalidIngestFileError("unknown format")
        return self.SchemaDir / xslt

    def get_environment(self, client):
        """Get the environment to be injected as an element into the input.

        Subclasses may override this method to control the attributes
        set in the environment.

        .. note::
            If you override this method, it is advisable to call the
            inherited method from the parent class and augment the
            result.  This avoids inadvertently dropping environment
            settings added in future versions.  E.g. do something
            like the following in your subclass:

            .. code-block:: python

                def get_environment(self, client):
                    env = super().get_environment(client)
                    env['mykey'] = 'value'
                    return env

        :param client: the client object being used by this
            IngestReader.
        :type client: :class:`icat.client.Client`
        :return: the environment.
        :rtype: :class:`dict`

        .. versionadded:: 1.3.0
        """
<<<<<<< HEAD
        if "investigationSample" in client.typemap:
            sample_inv_rel = "many"
        else:
            sample_inv_rel = "one"
        env = dict(
            icat_version=str(client.apiversion),
            sample_investigation_relation=sample_inv_rel,
=======
        env = dict(
            icat_version=str(client.apiversion),
            dataset_complete=self.Dataset_complete,
            datasettype_name=self.DatasetType_name,
>>>>>>> 647b465b
        )
        return env

    def add_environment(self, client, ingest_data):
        """Inject environment information into input data.

        The attributes set in the environment are determined by
        calling :meth:`~icat.ingest.IngestReader.get_environment`.
        Subclasses may override this method to fully control the
        process of adding the environment element.

        :param client: the client object being used by this
            IngestReader.
        :type client: :class:`icat.client.Client`
        :param ingest_data: input data
        :type ingest_data: :class:`lxml.etree._ElementTree`

        .. versionadded:: 1.3.0
        """
        env = self.get_environment(client)
        env_elem = etree.Element("_environment", **env)
        ingest_data.getroot().insert(0, env_elem)

    def getobjs_from_data(self, data, objindex):
        typed_objindex = set()
        for key, obj in super().getobjs_from_data(data, objindex):
            if key in objindex:
                raise InvalidIngestFileError("Duplicate id %s" % key)
            objid = _ObjId(obj)
            if objid in typed_objindex:
                raise InvalidIngestFileError("Duplicate %s" % str(objid))
            typed_objindex.add(objid)
            yield key, obj

    def getobjs(self):
        """Iterate over the objects in the ingest file.
        """
        objindex = {"_Investigation": self.investigation}
        return super().getobjs(objindex=objindex)

    def ingest(self, datasets, dry_run=False, update_ds=False):
        """Ingest metadata from an ingest file.

        Read the metadata provided as argument to the constructor.
        The acceptable set of objects in the input is restricted: only
        ``Dataset`` and related ``DatasetInstrument``,
        ``DatasetTechnique``, and ``DatasetParameter`` objects are
        allowed.  The ``Dataset`` objects must be in the list provided
        as argument.

        If `dry_run` is :const:`False`, the related objects will be
        created in ICAT.  In this case, the `datasets` in the argument
        must already have been created in ICAT beforehand (e.g. the
        `id` attribute must be set).  If `dry_run` is :const:`True`,
        the objects in the metadata will be checked for conformance,
        but nothing will be committed to ICAT.  In this case, the
        `datasets` don't need to be created beforehand.

        if `update_ds` is :const:`True`, the objects in the `datasets`
        argument will be updated: the attributes and the relations to
        other objects will be set to the values read from the input.
        This is particularly useful in conjunction with `dry_run` in
        order to update the `datasets` from the metadata prior to
        creating them in ICAT.

        :param datasets: list of allowed datasets in the input.
        :type datasets: iterable of :class:`icat.entity.Entity`
        :param dry_run: flag whether not to create related objects.
        :type dry_run: :class:`bool`
        :param update_ds: flag whether to update the `datasets` in the
            argument.
        :type update_ds: :class:`bool`
        :raise icat.exception.InvalidIngestFileError: if the input is
            not valid, for instance if there is any unallowed object
            or duplicate objects.
        :raise icat.exception.SearchResultError: if any object
            references in the input could not be resolved.
        """
        dataset_map = { ds.name: ds for ds in datasets }
        allowed_ds_related = {
            "DatasetInstrument", "DatasetTechnique", "DatasetParameter"
        }
        for obj in self.getobjs():
            if (obj.BeanName == "Dataset" and obj.name in dataset_map):
                dataset = dataset_map[obj.name]
                assert obj.investigation == self.investigation
                if update_ds:
                    for a in obj.InstAttr | obj.InstRel:
                        v = getattr(obj, a)
                        if v is not None:
                            setattr(dataset, a, v)
                    for a in obj.InstMRel:
                        rl = getattr(obj, a)
                        if rl:
                            getattr(dataset, a).extend(rl)
                if not dry_run:
                    obj.id = dataset.id
            elif (obj.BeanName in allowed_ds_related and
                  obj.dataset.name in dataset_map and
                  obj.dataset.investigation == self.investigation):
                if not dry_run:
                    obj.create()
            else:
                raise InvalidIngestFileError("Invalid %s object"
                                             % (obj.BeanName))<|MERGE_RESOLUTION|>--- conflicted
+++ resolved
@@ -225,20 +225,15 @@
 
         .. versionadded:: 1.3.0
         """
-<<<<<<< HEAD
         if "investigationSample" in client.typemap:
             sample_inv_rel = "many"
         else:
             sample_inv_rel = "one"
         env = dict(
             icat_version=str(client.apiversion),
-            sample_investigation_relation=sample_inv_rel,
-=======
-        env = dict(
-            icat_version=str(client.apiversion),
             dataset_complete=self.Dataset_complete,
             datasettype_name=self.DatasetType_name,
->>>>>>> 647b465b
+            sample_investigation_relation=sample_inv_rel,
         )
         return env
 
