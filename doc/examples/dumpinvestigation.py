#! /usr/bin/python
#
# Dump the objects related to a single investigation to a file or to
# stdout.
#
# This is intended to demonstrate the dumpfile API.  The result
# should be a subset of the dumpfile created by icatdump.
#

import logging
import icat
import icat.config
from icat.query import Query
from icat.dumpfile import open_dumpfile
import icat.dumpfile_xml
import icat.dumpfile_yaml

logging.basicConfig(level=logging.INFO)

# ------------------------------------------------------------
# helper
# ------------------------------------------------------------

def get_investigation_id(client, invid):
    """Search the investigation id from name and optionally visitid."""
    query = Query(client, "Investigation", attributes=["id"])
    l = invid.split(':')
    query.addConditions({"name": "= '%s'" % l[0]})
    if len(l) == 2:
        # one colon, invid == name:visitId
        query.addConditions({"visitId": "= '%s'" % l[1]})
    else:
        # too many colons
        raise RuntimeError("Invalid investigation identifier '%s'" % invid)
    return client.assertedSearch(query)[0]

def mergesearch(client, queries):
    """Do many searches and merge the results in one list excluding dups."""
    objs = set()
    for se in queries:
        objs.update(client.search(se))
    return list(objs)

# The following helper functions control what ICAT objects are written
# in each of the dumpfile chunks.  There are three options for the
# items in each list: either queries expressed as Query objects, or
# queries expressed as string expressions, or lists of objects.  In
# the first two cases, the search results will be written, in the last
# case, the objects are written as provided.

def get_auth_types(client, invid):
    """Users and groups related to the investigation.
    """
    # We need the users related to our investigation via
    # InvestigationUser, the users member of one of the groups related
    # via InvestigationGroup, and the instrument scientists from the
    # instruments related to the investigations.  These are
    # independent searches, but the results are likely to overlap.  So
    # we need to search and merge results first.
    usersearch = [
        Query(client, "User", conditions={
            "investigationUsers."
            "investigation.id": "= %d" % invid,
        }),
        Query(client, "User", conditions={
            "userGroups.grouping.investigationGroups."
            "investigation.id": "= %d" % invid,
        }),
        Query(client, "User", conditions={
            "instrumentScientists.instrument.investigationInstruments."
            "investigation.id": "= %d" % invid,
        }),
    ]
    return [
        mergesearch(client, usersearch),
        Query(client, "Grouping", conditions={
            "investigationGroups.investigation.id": "= %d" % invid,
        }, includes=["userGroups.user"], aggregate="DISTINCT", order=True),
    ]

def get_static_types(client, invid):
    """Static stuff that exists independently of the investigation in ICAT.
    """
    # Similar situation for ParameterType as for User: need to merge
    # ParameterType used for InvestigationParameter, SampleParameter,
    # DatasetParameter, and DatafileParameter.
    ptsearch = [
        Query(client, "ParameterType", conditions={
            "investigationParameters."
            "investigation.id": "= %d" % invid,
        }, includes=["facility", "permissibleStringValues"]),
        Query(client, "ParameterType", conditions={
            "sampleParameters.sample."
            "investigation.id": "= %d" % invid,
        }, includes=["facility", "permissibleStringValues"]),
        Query(client, "ParameterType", conditions={
            "datasetParameters.dataset."
            "investigation.id": "= %d" % invid,
        }, includes=["facility", "permissibleStringValues"]),
        Query(client, "ParameterType", conditions={
            "datafileParameters.datafile.dataset."
            "investigation.id": "= %d" % invid,
        }, includes=["facility", "permissibleStringValues"]),
    ]
    return [
        Query(client, "Facility",
              conditions={
                  "investigations.id": "= %d" % invid,
              },
              order=True),
        Query(client, "Instrument",
              conditions={
                  "investigationInstruments.investigation.id": "= %d" % invid,
              },
              includes=["facility", "instrumentScientists.user"],
              order=True),
        mergesearch(client, ptsearch),
        Query(client, "InvestigationType",
              conditions={
                  "investigations.id": "= %d" % invid,
              },
              includes=["facility"],
              order=True),
        Query(client, "SampleType",
              conditions={
                  "samples.investigation.id": "= %d" % invid,
              },
              includes=["facility"],
              aggregate="DISTINCT",
              order=True),
        Query(client, "DatasetType",
              conditions={
                  "datasets.investigation.id": "= %d" % invid,
              },
              includes=["facility"],
              aggregate="DISTINCT",
              order=True),
        Query(client, "DatafileFormat",
              conditions={
                  "datafiles.dataset.investigation.id": "= %d" % invid,
              },
              includes=["facility"],
              aggregate="DISTINCT",
              order=True),
    ]

def get_investigation_types(client, invid):
    """The investigation and all the stuff that belongs to it.
    """
    # The set of objects to be included in the Investigation.
    inv_includes = {
        "facility", "type.facility", "investigationInstruments",
        "investigationInstruments.instrument.facility", "shifts",
        "keywords", "publications", "investigationUsers",
        "investigationUsers.user", "investigationGroups",
        "investigationGroups.grouping", "parameters",
        "parameters.type.facility"
    }
    return [
        Query(client, "Investigation",
              conditions={"id":"in (%d)" % invid},
              includes=inv_includes),
        Query(client, "Sample",
              conditions={"investigation.id":"= %d" % invid},
              includes={"investigation", "type.facility",
                        "parameters", "parameters.type.facility"},
              order=True),
        Query(client, "Dataset",
              conditions={"investigation.id":"= %d" % invid},
              includes={"investigation", "type.facility", "sample",
                        "parameters", "parameters.type.facility"},
              order=True),
        Query(client, "Datafile",
              conditions={"dataset.investigation.id":"= %d" % invid},
              includes={"dataset", "datafileFormat.facility",
                        "parameters", "parameters.type.facility"},
              order=True)
    ]

# ------------------------------------------------------------
# Do it
# ------------------------------------------------------------

formats = icat.dumpfile.Backends.keys()
config = icat.config.Config()
config.add_variable('file', ("-o", "--outputfile"),
                    dict(help="output file name or '-' for stdout"),
                    default='-')
config.add_variable('format', ("-f", "--format"),
                    dict(help="output file format", choices=formats),
                    default='YAML')
config.add_variable('investigation', ("investigation",),
                    dict(help="name and optionally visit id "
                         "(separated by a colon) of the investigation"))
client, conf = config.getconfig()

<<<<<<< HEAD
# We need the users related to our investigation via
# InvestigationUser, the users member of one of the groups related via
# InvestigationGroup, and the instrument scientists from the
# instruments related to the investigations.  These are independent
# searches, but the results are likely to overlap.  So we need to
# search and merge results first.  Similar situation for ParameterType.
usersearch = [
    Query(client, "User", conditions=[
        ("investigationUsers.investigation.id", "= %d")
    ]),
    Query(client, "User", conditions=[
        ("userGroups.grouping.investigationGroups.investigation.id", "= %d")
    ]),
    Query(client, "User", conditions=[
        ("instrumentScientists.instrument.investigationInstruments."
         "investigation.id", "= %d")
    ]),
]
ptsearch = [
    Query(client, "ParameterType", conditions=[
        ("investigationParameters.investigation.id", "= %d")
    ], includes=["facility", "permissibleStringValues"]),
    Query(client, "ParameterType", conditions=[
        ("sampleParameters.sample.investigation.id", "= %d")
    ], includes=["facility", "permissibleStringValues"]),
    Query(client, "ParameterType", conditions=[
        ("datasetParameters.dataset.investigation.id", "= %d")
    ], includes=["facility", "permissibleStringValues"]),
    Query(client, "ParameterType", conditions=[
        ("datafileParameters.datafile.dataset.investigation.id", "= %d")
    ], includes=["facility", "permissibleStringValues"]),
]
=======
if client.apiversion < '4.4':
    raise RuntimeError("Sorry, ICAT version %s is too old, need 4.4.0 or newer."
                       % client.apiversion)
client.login(conf.auth, conf.credentials)
>>>>>>> f5dc384b


<<<<<<< HEAD
# The following lists control what ICAT objects are written in each of
# the dumpfile chunks.  There are three options for the items in each
# list: either queries expressed as Query objects, or queries
# expressed as string expressions, or lists of objects.  In the first
# two cases, the seacrh results will be written, in the last case, the
# objects are written as provided.
authtypes = [
    mergesearch([str(s) % invid for s in usersearch]),
    Query(client, "Grouping", conditions=[
        ("investigationGroups.investigation.id", "= %d" % invid)
    ], order=["name"], includes=["userGroups.user"])
]
statictypes = [
    Query(client, "Facility", order=True),
    Query(client, "Instrument", conditions=[
        ("investigationInstruments.investigation.id", "= %d" % invid)
    ], order=True, includes=["facility", "instrumentScientists.user"]),
    mergesearch([str(s) % invid for s in ptsearch]),
    Query(client, "InvestigationType", conditions=[
        ("investigations.id", "= %d" % invid)
    ], order=True, includes=["facility"]),
    Query(client, "SampleType", conditions=[
        ("samples.investigation.id", "= %d" % invid)
    ], order=True, includes=["facility"]),
    Query(client, "DatasetType", conditions=[
        ("datasets.investigation.id", "= %d" % invid)
    ], order=True, includes=["facility"]),
    Query(client, "DatafileFormat", conditions=[
        ("datafiles.dataset.investigation.id", "= %d" % invid)
    ], order=True, includes=["facility"]),
]
investtypes = [
    Query(client, "Investigation",
          conditions=[("id", "in (%d)" % invid)],
          includes=inv_includes),
    Query(client, "Sample", order=["name"],
          conditions=[("investigation.id", "= %d" % invid)],
          includes={"investigation", "type.facility",
                    "parameters", "parameters.type.facility"}),
    Query(client, "Dataset", order=["name"],
          conditions=[("investigation.id", "= %d" % invid)],
          includes={"investigation", "type.facility", "sample",
                    "parameters", "parameters.type.facility"}),
    Query(client, "Datafile", order=["dataset.name", "name"],
          conditions=[("dataset.investigation.id", "= %d" % invid)],
          includes={"dataset", "datafileFormat.facility",
                    "parameters", "parameters.type.facility"})
]
=======
invid = get_investigation_id(client, conf.investigation)
>>>>>>> f5dc384b

with open_dumpfile(client, conf.file, conf.format, 'w') as dumpfile:
    dumpfile.writedata(get_auth_types(client, invid))
    dumpfile.writedata(get_static_types(client, invid))
    dumpfile.writedata(get_investigation_types(client, invid))<|MERGE_RESOLUTION|>--- conflicted
+++ resolved
@@ -25,10 +25,10 @@
     """Search the investigation id from name and optionally visitid."""
     query = Query(client, "Investigation", attributes=["id"])
     l = invid.split(':')
-    query.addConditions({"name": "= '%s'" % l[0]})
+    query.addConditions([("name", "= '%s'" % l[0])])
     if len(l) == 2:
         # one colon, invid == name:visitId
-        query.addConditions({"visitId": "= '%s'" % l[1]})
+        query.addConditions([("visitId", "= '%s'" % l[1])])
     else:
         # too many colons
         raise RuntimeError("Invalid investigation identifier '%s'" % invid)
@@ -58,24 +58,23 @@
     # independent searches, but the results are likely to overlap.  So
     # we need to search and merge results first.
     usersearch = [
-        Query(client, "User", conditions={
-            "investigationUsers."
-            "investigation.id": "= %d" % invid,
-        }),
-        Query(client, "User", conditions={
-            "userGroups.grouping.investigationGroups."
-            "investigation.id": "= %d" % invid,
-        }),
-        Query(client, "User", conditions={
-            "instrumentScientists.instrument.investigationInstruments."
-            "investigation.id": "= %d" % invid,
-        }),
+        Query(client, "User", conditions=[
+            ("investigationUsers.investigation.id", "= %d" % invid),
+        ]),
+        Query(client, "User", conditions=[
+            ("userGroups.grouping.investigationGroups.investigation.id",
+             "= %d" % invid),
+        ]),
+        Query(client, "User", conditions=[
+            ("instrumentScientists.instrument.investigationInstruments."
+             "investigation.id", "= %d" % invid),
+        ]),
     ]
     return [
         mergesearch(client, usersearch),
-        Query(client, "Grouping", conditions={
-            "investigationGroups.investigation.id": "= %d" % invid,
-        }, includes=["userGroups.user"], aggregate="DISTINCT", order=True),
+        Query(client, "Grouping", conditions=[
+            ("investigationGroups.investigation.id", "= %d" % invid),
+        ], includes=["userGroups.user"], aggregate="DISTINCT", order=True),
     ]
 
 def get_static_types(client, invid):
@@ -85,60 +84,49 @@
     # ParameterType used for InvestigationParameter, SampleParameter,
     # DatasetParameter, and DatafileParameter.
     ptsearch = [
-        Query(client, "ParameterType", conditions={
-            "investigationParameters."
-            "investigation.id": "= %d" % invid,
-        }, includes=["facility", "permissibleStringValues"]),
-        Query(client, "ParameterType", conditions={
-            "sampleParameters.sample."
-            "investigation.id": "= %d" % invid,
-        }, includes=["facility", "permissibleStringValues"]),
-        Query(client, "ParameterType", conditions={
-            "datasetParameters.dataset."
-            "investigation.id": "= %d" % invid,
-        }, includes=["facility", "permissibleStringValues"]),
-        Query(client, "ParameterType", conditions={
-            "datafileParameters.datafile.dataset."
-            "investigation.id": "= %d" % invid,
-        }, includes=["facility", "permissibleStringValues"]),
+        Query(client, "ParameterType", conditions=[
+            ("investigationParameters.investigation.id", "= %d" % invid)
+        ], includes=["facility", "permissibleStringValues"]),
+        Query(client, "ParameterType", conditions=[
+            ("sampleParameters.sample.investigation.id", "= %d" % invid)
+        ], includes=["facility", "permissibleStringValues"]),
+        Query(client, "ParameterType", conditions=[
+            ("datasetParameters.dataset.investigation.id", "= %d" % invid)
+        ], includes=["facility", "permissibleStringValues"]),
+        Query(client, "ParameterType", conditions=[
+            ("datafileParameters.datafile.dataset.investigation.id",
+             "= %d" % invid)
+        ], includes=["facility", "permissibleStringValues"]),
     ]
     return [
         Query(client, "Facility",
-              conditions={
-                  "investigations.id": "= %d" % invid,
-              },
+              conditions=[("investigations.id", "= %d" % invid)],
               order=True),
         Query(client, "Instrument",
-              conditions={
-                  "investigationInstruments.investigation.id": "= %d" % invid,
-              },
+              conditions=[
+                  ("investigationInstruments.investigation.id", "= %d" % invid)
+              ],
               includes=["facility", "instrumentScientists.user"],
               order=True),
         mergesearch(client, ptsearch),
         Query(client, "InvestigationType",
-              conditions={
-                  "investigations.id": "= %d" % invid,
-              },
+              conditions=[("investigations.id", "= %d" % invid)],
               includes=["facility"],
               order=True),
         Query(client, "SampleType",
-              conditions={
-                  "samples.investigation.id": "= %d" % invid,
-              },
+              conditions=[("samples.investigation.id", "= %d" % invid)],
               includes=["facility"],
               aggregate="DISTINCT",
               order=True),
         Query(client, "DatasetType",
-              conditions={
-                  "datasets.investigation.id": "= %d" % invid,
-              },
+              conditions=[("datasets.investigation.id", "= %d" % invid)],
               includes=["facility"],
               aggregate="DISTINCT",
               order=True),
         Query(client, "DatafileFormat",
-              conditions={
-                  "datafiles.dataset.investigation.id": "= %d" % invid,
-              },
+              conditions=[
+                  ("datafiles.dataset.investigation.id", "= %d" % invid)
+              ],
               includes=["facility"],
               aggregate="DISTINCT",
               order=True),
@@ -158,20 +146,20 @@
     }
     return [
         Query(client, "Investigation",
-              conditions={"id":"in (%d)" % invid},
+              conditions=[("id", "in (%d)" % invid)],
               includes=inv_includes),
         Query(client, "Sample",
-              conditions={"investigation.id":"= %d" % invid},
+              conditions=[("investigation.id", "= %d" % invid)],
               includes={"investigation", "type.facility",
                         "parameters", "parameters.type.facility"},
               order=True),
         Query(client, "Dataset",
-              conditions={"investigation.id":"= %d" % invid},
+              conditions=[("investigation.id", "= %d" % invid)],
               includes={"investigation", "type.facility", "sample",
                         "parameters", "parameters.type.facility"},
               order=True),
         Query(client, "Datafile",
-              conditions={"dataset.investigation.id":"= %d" % invid},
+              conditions=[("dataset.investigation.id", "= %d" % invid)],
               includes={"dataset", "datafileFormat.facility",
                         "parameters", "parameters.type.facility"},
               order=True)
@@ -194,99 +182,13 @@
                          "(separated by a colon) of the investigation"))
 client, conf = config.getconfig()
 
-<<<<<<< HEAD
-# We need the users related to our investigation via
-# InvestigationUser, the users member of one of the groups related via
-# InvestigationGroup, and the instrument scientists from the
-# instruments related to the investigations.  These are independent
-# searches, but the results are likely to overlap.  So we need to
-# search and merge results first.  Similar situation for ParameterType.
-usersearch = [
-    Query(client, "User", conditions=[
-        ("investigationUsers.investigation.id", "= %d")
-    ]),
-    Query(client, "User", conditions=[
-        ("userGroups.grouping.investigationGroups.investigation.id", "= %d")
-    ]),
-    Query(client, "User", conditions=[
-        ("instrumentScientists.instrument.investigationInstruments."
-         "investigation.id", "= %d")
-    ]),
-]
-ptsearch = [
-    Query(client, "ParameterType", conditions=[
-        ("investigationParameters.investigation.id", "= %d")
-    ], includes=["facility", "permissibleStringValues"]),
-    Query(client, "ParameterType", conditions=[
-        ("sampleParameters.sample.investigation.id", "= %d")
-    ], includes=["facility", "permissibleStringValues"]),
-    Query(client, "ParameterType", conditions=[
-        ("datasetParameters.dataset.investigation.id", "= %d")
-    ], includes=["facility", "permissibleStringValues"]),
-    Query(client, "ParameterType", conditions=[
-        ("datafileParameters.datafile.dataset.investigation.id", "= %d")
-    ], includes=["facility", "permissibleStringValues"]),
-]
-=======
 if client.apiversion < '4.4':
     raise RuntimeError("Sorry, ICAT version %s is too old, need 4.4.0 or newer."
                        % client.apiversion)
 client.login(conf.auth, conf.credentials)
->>>>>>> f5dc384b
 
 
-<<<<<<< HEAD
-# The following lists control what ICAT objects are written in each of
-# the dumpfile chunks.  There are three options for the items in each
-# list: either queries expressed as Query objects, or queries
-# expressed as string expressions, or lists of objects.  In the first
-# two cases, the seacrh results will be written, in the last case, the
-# objects are written as provided.
-authtypes = [
-    mergesearch([str(s) % invid for s in usersearch]),
-    Query(client, "Grouping", conditions=[
-        ("investigationGroups.investigation.id", "= %d" % invid)
-    ], order=["name"], includes=["userGroups.user"])
-]
-statictypes = [
-    Query(client, "Facility", order=True),
-    Query(client, "Instrument", conditions=[
-        ("investigationInstruments.investigation.id", "= %d" % invid)
-    ], order=True, includes=["facility", "instrumentScientists.user"]),
-    mergesearch([str(s) % invid for s in ptsearch]),
-    Query(client, "InvestigationType", conditions=[
-        ("investigations.id", "= %d" % invid)
-    ], order=True, includes=["facility"]),
-    Query(client, "SampleType", conditions=[
-        ("samples.investigation.id", "= %d" % invid)
-    ], order=True, includes=["facility"]),
-    Query(client, "DatasetType", conditions=[
-        ("datasets.investigation.id", "= %d" % invid)
-    ], order=True, includes=["facility"]),
-    Query(client, "DatafileFormat", conditions=[
-        ("datafiles.dataset.investigation.id", "= %d" % invid)
-    ], order=True, includes=["facility"]),
-]
-investtypes = [
-    Query(client, "Investigation",
-          conditions=[("id", "in (%d)" % invid)],
-          includes=inv_includes),
-    Query(client, "Sample", order=["name"],
-          conditions=[("investigation.id", "= %d" % invid)],
-          includes={"investigation", "type.facility",
-                    "parameters", "parameters.type.facility"}),
-    Query(client, "Dataset", order=["name"],
-          conditions=[("investigation.id", "= %d" % invid)],
-          includes={"investigation", "type.facility", "sample",
-                    "parameters", "parameters.type.facility"}),
-    Query(client, "Datafile", order=["dataset.name", "name"],
-          conditions=[("dataset.investigation.id", "= %d" % invid)],
-          includes={"dataset", "datafileFormat.facility",
-                    "parameters", "parameters.type.facility"})
-]
-=======
 invid = get_investigation_id(client, conf.investigation)
->>>>>>> f5dc384b
 
 with open_dumpfile(client, conf.file, conf.format, 'w') as dumpfile:
     dumpfile.writedata(get_auth_types(client, invid))
