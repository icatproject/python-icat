Searching for objects in the ICAT server
~~~~~~~~~~~~~~~~~~~~~~~~~~~~~~~~~~~~~~~~

There are many ways to search for objects in ICAT using python-icat.
Until now, we have seen how we can manually write JPQL query strings
and pass them to the :meth:`~icat.client.Client.search` method::

  $ python -i login.py -s myicat_root
  Login to https://icat.example.com:8181 was successful.
  User: simple/root
  >>> client.search("SELECT f FROM Facility f INCLUDE f.parameterTypes LIMIT 1,1")
  [(facility){
     createId = "simple/root"
     createTime = 2019-11-26 12:40:02+01:00
     id = 2
     modId = "simple/root"
     modTime = 2019-11-26 12:49:28+01:00
     daysUntilRelease = 1826
     fullName = "Fac2 Facility"
     name = "Fac2"
   }]

However, as our queries get more complicated, this can be a bit
inconvenient.  The :mod:`icat.query` module provides an easier and
less error-prone way to build queries.  In addition, the
:class:`icat.client.Client` class has some useful methods as well.

But before we get into that, we will make sure that we actually have
some well defined and rich content to search for.  Run the following
commands at the command line::

  $ wipeicat -s myicat_root
  $ icatingest -s myicat_root -i icatdump-4.10.yaml

:ref:`wipeicat` and :ref:`icatingest` are two scripts that get
installed with python-icat.  Depending on the situation, these scripts
may be installed either with or without a trailing ``.py`` extension.
The file `icatdump-4.10.yaml` can be found in the python-icat source
distribution.  The first command deletes all content from the ICAT
server that we may have created in the previous sections.  The second
command reads the `icatdump-4.10.yaml` file and creates all objects
listed therein in the ICAT server.

.. note::
   As the name suggests, the content in `icatdump-4.10.yaml` requires
   an ICAT server version 4.10 or newer.  If you are using an older
   ICAT, you may just as well use the `icatdump-4.7.yaml` or
   `icatdump-4.4.yaml` file instead, matching the respective older
   versions.  For the sake of this tutorial, the difference does not
   matter.

.. note::
   The search results in the following examples may depend on the user
   you log into ICAT as, because not all users have read access to all
   data.  The examples assume that your user name (as displayed by the
   `login.py` script) is `db/nbour`.  If that does not work for you,
   you may as well log in as root.

Building advanced queries
-------------------------

The :mod:`icat.query` module provides the :class:`~icat.query.Query`
class.  We need to import it first::

  $ python -i login.py -s myicat_nbour
  Login to https://icat.example.com:8181 was successful.
  User: db/nbour
  >>> from icat.query import Query

Now let's have a look at some examples.  We start with a simple query
that lists all investigations::

  >>> query = Query(client, "Investigation")
  >>> print(query)
  SELECT o FROM Investigation o
  >>> client.search(query)
  [(investigation){
     createId = "simple/root"
     createTime = 2020-02-05 16:49:27+01:00
     id = 1
     modId = "simple/root"
     modTime = 2020-02-05 16:49:27+01:00
     name = "08100122-EF"
     startDate = 2008-03-13 11:39:42+01:00
     title = "Durol single crystal"
     visitId = "1.1-P"
   }, (investigation){
     createId = "simple/root"
     createTime = 2020-02-05 16:49:28+01:00
     id = 2
     modId = "simple/root"
     modTime = 2020-02-05 16:49:28+01:00
     endDate = 2010-10-12 17:00:00+02:00
     name = "10100601-ST"
     startDate = 2010-09-30 12:27:24+02:00
     title = "Ni-Mn-Ga flat cone"
     visitId = "1.1-N"
   }, (investigation){
     createId = "simple/root"
     createTime = 2020-02-05 16:49:33+01:00
     id = 3
     modId = "simple/root"
     modTime = 2020-02-05 16:49:33+01:00
     endDate = 2012-08-06 03:10:08+02:00
     name = "12100409-ST"
     startDate = 2012-07-26 17:44:24+02:00
     title = "NiO SC OF1 JUH HHL"
     visitId = "1.1-P"
   }]

In order to search for a particular investigation, we may add an
appropriate condition.  The `conditions` argument to
:class:`~icat.query.Query` should be a mapping of attribute names to
conditions on that attribute::

  >>> query = Query(client, "Investigation", conditions={"name": "= '10100601-ST'"})
  >>> print(query)
  SELECT o FROM Investigation o WHERE o.name = '10100601-ST'
  >>> client.search(query)
  [(investigation){
     createId = "simple/root"
     createTime = 2020-02-05 16:49:28+01:00
     id = 2
     modId = "simple/root"
     modTime = 2020-02-05 16:49:28+01:00
     endDate = 2010-10-12 17:00:00+02:00
     name = "10100601-ST"
     startDate = 2010-09-30 12:27:24+02:00
     title = "Ni-Mn-Ga flat cone"
     visitId = "1.1-N"
   }]

We may also include related objects in the search results::

  >>> query = Query(client, "Investigation", conditions={"name": "= '10100601-ST'"}, includes=["datasets"])
  >>> print(query)
  SELECT o FROM Investigation o WHERE o.name = '10100601-ST' INCLUDE o.datasets
  >>> client.search(query)
  [(investigation){
     createId = "simple/root"
     createTime = 2020-02-05 16:49:28+01:00
     id = 2
     modId = "simple/root"
     modTime = 2020-02-05 16:49:28+01:00
     datasets[] =
        (dataset){
           createId = "simple/root"
           createTime = 2020-02-05 16:49:29+01:00
           id = 3
           modId = "simple/root"
           modTime = 2020-02-05 16:49:29+01:00
           complete = False
           endDate = 2010-10-01 08:17:48+02:00
           name = "e208339"
           startDate = 2010-09-30 12:27:24+02:00
        },
        (dataset){
           createId = "simple/root"
           createTime = 2020-02-05 16:49:32+01:00
           id = 4
           modId = "simple/root"
           modTime = 2020-02-05 16:49:32+01:00
           complete = False
           endDate = 2010-10-05 10:32:21+02:00
           name = "e208341"
           startDate = 2010-10-02 04:00:21+02:00
        },
        (dataset){
           createId = "simple/root"
           createTime = 2020-02-05 16:49:32+01:00
           id = 5
           modId = "simple/root"
           modTime = 2020-02-05 16:49:32+01:00
           complete = False
           endDate = 2010-10-12 17:00:00+02:00
           name = "e208342"
           startDate = 2010-10-09 07:00:00+02:00
        },
     endDate = 2010-10-12 17:00:00+02:00
     name = "10100601-ST"
     startDate = 2010-09-30 12:27:24+02:00
     title = "Ni-Mn-Ga flat cone"
     visitId = "1.1-N"
   }]

The conditions in a query may also be put on the attributes of related
objects.  This allows rather complex queries.  Let us search for the
datasets in this investigation that have been measured in a magnetic
field larger then 5 Tesla and include its parameters in the result::

  >>> conditions = {
  ...     "investigation.name": "= '10100601-ST'",
  ...     "parameters.type.name": "= 'Magnetic field'",
  ...     "parameters.type.units": "= 'T'",
  ...     "parameters.numericValue": "> 5.0",
  ... }
  >>> query = Query(client, "Dataset", conditions=conditions, includes=["parameters.type"])
  >>> print(query)
  SELECT o FROM Dataset o JOIN o.investigation AS i JOIN o.parameters AS p JOIN p.type AS pt WHERE i.name = '10100601-ST' AND p.numericValue > 5.0 AND pt.name = 'Magnetic field' AND pt.units = 'T' INCLUDE o.parameters AS p, p.type
  >>> client.search(query)
  [(dataset){
     createId = "simple/root"
     createTime = 2020-02-05 16:49:29+01:00
     id = 3
     modId = "simple/root"
     modTime = 2020-02-05 16:49:29+01:00
     complete = False
     endDate = 2010-10-01 08:17:48+02:00
     name = "e208339"
     parameters[] =
        (datasetParameter){
           createId = "simple/root"
           createTime = 2020-02-05 16:49:29+01:00
           id = 1
           modId = "simple/root"
           modTime = 2020-02-05 16:49:29+01:00
           numericValue = 7.3
           type =
              (parameterType){
                 createId = "simple/root"
                 createTime = 2020-02-05 16:49:24+01:00
                 id = 5
                 modId = "simple/root"
                 modTime = 2020-02-05 16:49:24+01:00
                 applicableToDataCollection = False
                 applicableToDatafile = False
                 applicableToDataset = True
                 applicableToInvestigation = False
                 applicableToSample = False
                 enforced = False
                 name = "Magnetic field"
                 units = "T"
                 unitsFullName = "Tesla"
                 valueType = "NUMERIC"
                 verified = False
              }
        },
        (datasetParameter){
           createId = "simple/root"
           createTime = 2020-02-05 16:49:29+01:00
           id = 2
           modId = "simple/root"
           modTime = 2020-02-05 16:49:29+01:00
           numericValue = 5.0
           type =
              (parameterType){
                 createId = "simple/root"
                 createTime = 2020-02-05 16:49:24+01:00
                 id = 7
                 modId = "simple/root"
                 modTime = 2020-02-05 16:49:24+01:00
                 applicableToDataCollection = False
                 applicableToDatafile = False
                 applicableToDataset = True
                 applicableToInvestigation = False
                 applicableToSample = False
                 enforced = False
                 name = "Reactor power"
                 units = "MW"
                 unitsFullName = "Megawatt"
                 valueType = "NUMERIC"
                 verified = False
              }
        },
     startDate = 2010-09-30 12:27:24+02:00
   }]

We may incrementally add conditions to a query.  This is particularly
useful if the presence of some of the conditions depend on the logic
of your Python program.  Consider::

  >>> def get_investigation(client, name, visitId=None):
  ...     query = Query(client, "Investigation")
  ...     query.addConditions({"name": "= '%s'" % name})
  ...     if visitId is not None:
  ...         query.addConditions({"visitId": "= '%s'" % visitId})
  ...     print(query)
  ...     return client.assertedSearch(query)[0]
  ...
  >>> get_investigation(client, "08100122-EF")
  SELECT o FROM Investigation o WHERE o.name = '08100122-EF'
  (investigation){
     createId = "simple/root"
     createTime = 2020-02-05 16:49:27+01:00
     id = 1
     modId = "simple/root"
     modTime = 2020-02-05 16:49:27+01:00
     name = "08100122-EF"
     startDate = 2008-03-13 11:39:42+01:00
     title = "Durol single crystal"
     visitId = "1.1-P"
   }
  >>> get_investigation(client, "12100409-ST", "1.1-P")
  SELECT o FROM Investigation o WHERE o.name = '12100409-ST' AND o.visitId = '1.1-P'
  (investigation){
     createId = "simple/root"
     createTime = 2020-02-05 16:49:33+01:00
     id = 3
     modId = "simple/root"
     modTime = 2020-02-05 16:49:33+01:00
     endDate = 2012-08-06 03:10:08+02:00
     name = "12100409-ST"
     startDate = 2012-07-26 17:44:24+02:00
     title = "NiO SC OF1 JUH HHL"
     visitId = "1.1-P"
   }

This `get_investigation()` function will search for investigations,
either by `name` alone or by `name` and `visitId`, depending on the
arguments.

It is also possible to put more then one conditions on a single
attribute: setting the corresponding value in the `conditions`
argument to a list of strings will result in combining the conditions
on that attribute.  Search for all datafiles created in 2012::

  >>> conditions = {
  ...     "datafileCreateTime": [">= '2012-01-01'", "< '2013-01-01'"]
  ... }
  >>> query = Query(client, "Datafile", conditions=conditions)
  >>> print(query)
  SELECT o FROM Datafile o WHERE o.datafileCreateTime >= '2012-01-01' AND o.datafileCreateTime < '2013-01-01'
  >>> client.search(query)
  [(datafile){
     createId = "simple/root"
     createTime = 2020-02-05 16:49:34+01:00
     id = 7
     modId = "simple/root"
     modTime = 2020-02-05 16:49:34+01:00
     datafileCreateTime = 2012-07-16 16:30:17+02:00
     datafileModTime = 2012-07-16 16:30:17+02:00
     fileSize = 28937
     name = "e208945-2.nxs"
   }, (datafile){
     createId = "simple/root"
     createTime = 2020-02-05 16:49:34+01:00
     id = 8
     modId = "simple/root"
     modTime = 2020-02-05 16:49:34+01:00
     checksum = "bd55affa"
     datafileCreateTime = 2012-07-30 03:10:08+02:00
     datafileModTime = 2012-07-30 03:10:08+02:00
     fileSize = 459
     name = "e208945.dat"
   }, (datafile){
     createId = "simple/root"
     createTime = 2020-02-05 16:49:34+01:00
     id = 10
     modId = "simple/root"
     modTime = 2020-02-05 16:49:34+01:00
     datafileCreateTime = 2012-07-16 16:30:17+02:00
     datafileModTime = 2012-07-16 16:30:17+02:00
     fileSize = 14965
     name = "e208947.nxs"
   }]

Of course, that last example also works when adding the conditions
incrementally::

  >>> query = Query(client, "Datafile")
  >>> query.addConditions({"datafileCreateTime": ">= '2012-01-01'"})
  >>> query.addConditions({"datafileCreateTime": "< '2013-01-01'"})
  >>> print(query)
  SELECT o FROM Datafile o WHERE o.datafileCreateTime >= '2012-01-01' AND o.datafileCreateTime < '2013-01-01'

Instead of returning a list of the matching objects, we may also
request single attributes.  The result will be a list of the attribute
values of the matching objects.  Listing the names of all datasets::

  >>> query = Query(client, "Dataset", attributes="name")
  >>> print(query)
  SELECT o.name FROM Dataset o
  >>> client.search(query)
  [e201215, e201216, e208339, e208341, e208342, e208945, e208946, e208947]

As the name of that keyword argument suggests, we may also search for
multiple attributes at once.  The result will be a tuple of attribute
values rather then a single value for each object found in the query.
This requires an ICAT server version 4.11 or newer though::

  >>> query = Query(client, "Dataset", attributes=["investigation.name", "name", "complete", "type.name"])
  >>> print(query)
  SELECT i.name, o.name, o.complete, t.name FROM Dataset o JOIN o.investigation AS i JOIN o.type AS t
  >>> client.search(query)
<<<<<<< HEAD
  [[08100122-EF, e201215, False, raw], [08100122-EF, e201216, False, raw], [10100601-ST, e208339, False, raw], [10100601-ST, e208341, False, raw], [10100601-ST, e208342, False, raw], [12100409-ST, e208945, False, raw], [12100409-ST, e208946, False, raw], [12100409-ST, e208947, True, analyzed]]

=======
  [(08100122-EF, e201215, False, raw), (08100122-EF, e201216, False, raw), (10100601-ST, e208339, False, raw), (10100601-ST, e208341, False, raw), (10100601-ST, e208342, False, raw), (12100409-ST, e208945, False, raw), (12100409-ST, e208946, False, raw), (12100409-ST, e208947, True, analyzed)]
  
>>>>>>> c85d5c45
There are also some aggregate functions that may be applied to search
results.  Let's count all datasets::

  >>> query = Query(client, "Dataset", aggregate="COUNT")
  >>> print(query)
  SELECT COUNT(o) FROM Dataset o
  >>> client.search(query)
  [8]

Using such aggregate functions in a query may result in a huge
performance gain, because the counting is done directly in the
database backend of ICAT, instead of compiling a list of all datasets,
transferring them to the client, and counting them at client side.

Let's check for a given investigation, the minimum, maximum, and
average magnetic field applied in the measurements::

  >>> conditions = {
  ...     "dataset.investigation.name": "= '10100601-ST'",
  ...     "type.name": "= 'Magnetic field'",
  ...     "type.units": "= 'T'",
  ... }
  >>> query = Query(client, "DatasetParameter", conditions=conditions, attributes="numericValue")
  >>> print(query)
  SELECT o.numericValue FROM DatasetParameter o JOIN o.dataset AS ds JOIN ds.investigation AS i JOIN o.type AS t WHERE i.name = '10100601-ST' AND t.name = 'Magnetic field' AND t.units = 'T'
  >>> client.search(query)
  [7.3, 2.7]
  >>> query.setAggregate("MIN")
  >>> print(query)
  SELECT MIN(o.numericValue) FROM DatasetParameter o JOIN o.dataset AS ds JOIN ds.investigation AS i JOIN o.type AS t WHERE i.name = '10100601-ST' AND t.name = 'Magnetic field' AND t.units = 'T'
  >>> client.search(query)
  [2.7]
  >>> query.setAggregate("MAX")
  >>> print(query)
  SELECT MAX(o.numericValue) FROM DatasetParameter o JOIN o.dataset AS ds JOIN ds.investigation AS i JOIN o.type AS t WHERE i.name = '10100601-ST' AND t.name = 'Magnetic field' AND t.units = 'T'
  >>> client.search(query)
  [7.3]
  >>> query.setAggregate("AVG")
  >>> print(query)
  SELECT AVG(o.numericValue) FROM DatasetParameter o JOIN o.dataset AS ds JOIN ds.investigation AS i JOIN o.type AS t WHERE i.name = '10100601-ST' AND t.name = 'Magnetic field' AND t.units = 'T'
  >>> client.search(query)
  [5.0]

For another example, let's search for all investigations, having any
dataset with a magnetic field parameter set::

  >>> conditions = {
  ...     "datasets.parameters.type.name": "= 'Magnetic field'",
  ...     "datasets.parameters.type.units": "= 'T'",
  ... }
  >>> query = Query(client, "Investigation", conditions=conditions)
  >>> print(query)
  SELECT o FROM Investigation o JOIN o.datasets AS s1 JOIN s1.parameters AS s2 JOIN s2.type AS s3 WHERE s3.name = 'Magnetic field' AND s3.units = 'T'
  >>> client.search(query)
  [(investigation){
     createId = "simple/root"
     createTime = 2020-02-05 16:49:28+01:00
     id = 2
     modId = "simple/root"
     modTime = 2020-02-05 16:49:28+01:00
     endDate = 2010-10-12 17:00:00+02:00
     name = "10100601-ST"
     startDate = 2010-09-30 12:27:24+02:00
     title = "Ni-Mn-Ga flat cone"
     visitId = "1.1-N"
   }, (investigation){
     createId = "simple/root"
     createTime = 2020-02-05 16:49:28+01:00
     id = 2
     modId = "simple/root"
     modTime = 2020-02-05 16:49:28+01:00
     endDate = 2010-10-12 17:00:00+02:00
     name = "10100601-ST"
     startDate = 2010-09-30 12:27:24+02:00
     title = "Ni-Mn-Ga flat cone"
     visitId = "1.1-N"
   }]

We get the same investigation twice!  The reason is that this
investigation has two datasets, both having a magnetic field parameter
respectively.  We may fix that by applying `DISTINCT`::

  >>> query.setAggregate("DISTINCT")
  >>> print(query)
  SELECT DISTINCT(o) FROM Investigation o JOIN o.datasets AS s1 JOIN s1.parameters AS s2 JOIN s2.type AS s3 WHERE s3.name = 'Magnetic field' AND s3.units = 'T'
  >>> client.search(query)
  [(investigation){
     createId = "simple/root"
     createTime = 2020-02-05 16:49:28+01:00
     id = 2
     modId = "simple/root"
     modTime = 2020-02-05 16:49:28+01:00
     endDate = 2010-10-12 17:00:00+02:00
     name = "10100601-ST"
     startDate = 2010-09-30 12:27:24+02:00
     title = "Ni-Mn-Ga flat cone"
     visitId = "1.1-N"
   }]

`DISTINCT` may be combined with `COUNT`, `AVG`, and `SUM` in order to
make sure not to count the same object more then once::

  >>> conditions = {
  ...     "datasets.parameters.type.name": "= 'Magnetic field'",
  ...     "datasets.parameters.type.units": "= 'T'",
  ... }
  >>> query = Query(client, "Investigation", conditions=conditions, aggregate="COUNT")
  >>> print(query)
  SELECT COUNT(o) FROM Investigation o JOIN o.datasets AS s1 JOIN s1.parameters AS s2 JOIN s2.type AS s3 WHERE s3.name = 'Magnetic field' AND s3.units = 'T'
  >>> client.search(query)
  [2]
  >>> query.setAggregate("COUNT:DISTINCT")
  >>> print(query)
  SELECT COUNT(DISTINCT(o)) FROM Investigation o JOIN o.datasets AS s1 JOIN s1.parameters AS s2 JOIN s2.type AS s3 WHERE s3.name = 'Magnetic field' AND s3.units = 'T'
  >>> client.search(query)
  [1]

The JPQL queries support sorting of the results.  Search for all
dataset parameter, ordered by parameter type name (ascending), units
(ascending), and value (descending)::

  >>> order = ["type.name", "type.units", ("numericValue", "DESC")]
  >>> query = Query(client, "DatasetParameter", includes=["type"], order=order)
  >>> print(query)
  SELECT o FROM DatasetParameter o JOIN o.type AS t ORDER BY t.name, t.units, o.numericValue DESC INCLUDE o.type
  >>> client.search(query)
  [(datasetParameter){
     createId = "simple/root"
     createTime = 2020-02-05 16:49:29+01:00
     id = 1
     modId = "simple/root"
     modTime = 2020-02-05 16:49:29+01:00
     numericValue = 7.3
     type =
        (parameterType){
           createId = "simple/root"
           createTime = 2020-02-05 16:49:24+01:00
           id = 5
           modId = "simple/root"
           modTime = 2020-02-05 16:49:24+01:00
           applicableToDataCollection = False
           applicableToDatafile = False
           applicableToDataset = True
           applicableToInvestigation = False
           applicableToSample = False
           enforced = False
           name = "Magnetic field"
           units = "T"
           unitsFullName = "Tesla"
           valueType = "NUMERIC"
           verified = False
        }
   }, (datasetParameter){
     createId = "simple/root"
     createTime = 2020-02-05 16:49:32+01:00
     id = 4
     modId = "simple/root"
     modTime = 2020-02-05 16:49:32+01:00
     numericValue = 2.7
     type =
        (parameterType){
           createId = "simple/root"
           createTime = 2020-02-05 16:49:24+01:00
           id = 5
           modId = "simple/root"
           modTime = 2020-02-05 16:49:24+01:00
           applicableToDataCollection = False
           applicableToDatafile = False
           applicableToDataset = True
           applicableToInvestigation = False
           applicableToSample = False
           enforced = False
           name = "Magnetic field"
           units = "T"
           unitsFullName = "Tesla"
           valueType = "NUMERIC"
           verified = False
        }
   }, (datasetParameter){
     createId = "simple/root"
     createTime = 2020-02-05 16:49:32+01:00
     id = 3
     modId = "simple/root"
     modTime = 2020-02-05 16:49:32+01:00
     numericValue = 5.0
     type =
        (parameterType){
           createId = "simple/root"
           createTime = 2020-02-05 16:49:24+01:00
           id = 7
           modId = "simple/root"
           modTime = 2020-02-05 16:49:24+01:00
           applicableToDataCollection = False
           applicableToDatafile = False
           applicableToDataset = True
           applicableToInvestigation = False
           applicableToSample = False
           enforced = False
           name = "Reactor power"
           units = "MW"
           unitsFullName = "Megawatt"
           valueType = "NUMERIC"
           verified = False
        }
   }, (datasetParameter){
     createId = "simple/root"
     createTime = 2020-02-05 16:49:29+01:00
     id = 2
     modId = "simple/root"
     modTime = 2020-02-05 16:49:29+01:00
     numericValue = 5.0
     type =
        (parameterType){
           createId = "simple/root"
           createTime = 2020-02-05 16:49:24+01:00
           id = 7
           modId = "simple/root"
           modTime = 2020-02-05 16:49:24+01:00
           applicableToDataCollection = False
           applicableToDatafile = False
           applicableToDataset = True
           applicableToInvestigation = False
           applicableToSample = False
           enforced = False
           name = "Reactor power"
           units = "MW"
           unitsFullName = "Megawatt"
           valueType = "NUMERIC"
           verified = False
        }
   }, (datasetParameter){
     createId = "simple/root"
     createTime = 2020-02-05 16:49:34+01:00
     id = 5
     modId = "simple/root"
     modTime = 2020-02-05 16:49:34+01:00
     numericValue = 3.92
     type =
        (parameterType){
           createId = "simple/root"
           createTime = 2020-02-05 16:49:25+01:00
           id = 9
           modId = "simple/root"
           modTime = 2020-02-05 16:49:25+01:00
           applicableToDataCollection = False
           applicableToDatafile = False
           applicableToDataset = True
           applicableToInvestigation = False
           applicableToSample = False
           enforced = False
           name = "Sample temperature"
           units = "C"
           unitsFullName = "Celsius"
           valueType = "NUMERIC"
           verified = False
        }
   }, (datasetParameter){
     createId = "simple/root"
     createTime = 2020-02-05 16:49:34+01:00
     id = 6
     modId = "simple/root"
     modTime = 2020-02-05 16:49:34+01:00
     numericValue = 277.07
     type =
        (parameterType){
           createId = "simple/root"
           createTime = 2020-02-05 16:49:25+01:00
           id = 10
           modId = "simple/root"
           modTime = 2020-02-05 16:49:25+01:00
           applicableToDataCollection = False
           applicableToDatafile = False
           applicableToDataset = True
           applicableToInvestigation = False
           applicableToSample = False
           enforced = False
           name = "Sample temperature"
           units = "K"
           unitsFullName = "Kelvin"
           valueType = "NUMERIC"
           verified = False
        }
   }]

We may limit the number of returned items.  Search for the second to
last dataset to have been finished::

  >>> query = Query(client, "Dataset", order=[("endDate", "DESC")], limit=(1, 1))
  >>> print(query)
  SELECT o FROM Dataset o ORDER BY o.endDate DESC LIMIT 1, 1
  >>> client.search(query)
  [(dataset){
     createId = "simple/root"
     createTime = 2020-02-05 16:49:34+01:00
     id = 6
     modId = "simple/root"
     modTime = 2020-02-05 16:49:34+01:00
     complete = False
     endDate = 2012-07-30 03:10:08+02:00
     name = "e208945"
     startDate = 2012-07-26 17:44:24+02:00
   }]

Useful search methods
---------------------

Additionally to the generic :meth:`~icat.client.Client.search` method
defined in the ICAT API, python-icat provides a few custom search
methods that are useful in particular situations.

assertedSearch
..............

The generic search returns a list of matching objects.  Often, the
number of objects to expect in the result is known from the context.
In the most common case, you would expect exactly one object in the
result and would raise an error if this is not the case.  This is what
:meth:`~icat.client.Client.assertedSearch` does.  Example: in many
production ICAT installations there is one and only one facility
object and you often need to fetch that in your scripts in order to
create a new investigation or a new parameter type.  Using the generic
search method you would write the following boiler plate code over and
over::

  res = client.search(Query(client, "Facility"))
  if not res:
      raise RuntimeError("Facility not found")
  elif len(res) > 1:
      raise RuntimeError("Facility not unique")
  facility = res[0]

(Note that you cannot safely subscript the result unless you know it's
not empty.)  Using :meth:`~icat.client.Client.assertedSearch`, you can
write the same as::

  facility = client.assertedSearch(Query(client, "Facility"))[0]

searchChunked
.............

A production ICAT has many datasets and datafiles.  You cannot search
for all of them at once, because the result might not fit in your
client's memory.  Furthermore, ICAT has a configured limit for the
maximum of objects to return in one search call, so you might hit that
wall if you are not careful.  The
:meth:`~icat.client.Client.searchChunked` method comes handy if you
need to iterate over a potentially large set of results.  It can be
used as a drop in replacement for the generic search method most of
the times, see the reference documentation for some subtle
differences.  You can safely do things like::

  for ds in client.searchChunked(Query(client, "Dataset")):
      # do something useful with the dataset ds ...
      print(ds.name)


searchMatching
..............

Given an object having all the attributes and related objects set that
form the uniqueness constraint for the object type, the
:meth:`~icat.client.Client.searchMatching` method searches this very
object from the ICAT server.  While this may not sound very useful at
first glance, it has a particular use case::

  def get_dataset(client, inv_name, ds_name, ds_type="raw"):
      """Get a dataset in an investigation.
      If it already exists, search and return it, create it, if not.
      """
      try:
          dataset = client.new("dataset")
          query = Query(client, "Investigation", conditions={
              "name": "= '%s'" % inv_name
          })
          dataset.investigation = client.assertedSearch(query)[0]
          query = Query(client, "DatasetType", conditions={
              "name": "= '%s'" % ds_type
          })
          dataset.type = client.assertedSearch(query)[0]
          dataset.complete = False
          dataset.name = ds_name
          dataset.create()
      except icat.ICATObjectExistsError:
          dataset = client.searchMatching(dataset)
      return dataset<|MERGE_RESOLUTION|>--- conflicted
+++ resolved
@@ -382,13 +382,8 @@
   >>> print(query)
   SELECT i.name, o.name, o.complete, t.name FROM Dataset o JOIN o.investigation AS i JOIN o.type AS t
   >>> client.search(query)
-<<<<<<< HEAD
-  [[08100122-EF, e201215, False, raw], [08100122-EF, e201216, False, raw], [10100601-ST, e208339, False, raw], [10100601-ST, e208341, False, raw], [10100601-ST, e208342, False, raw], [12100409-ST, e208945, False, raw], [12100409-ST, e208946, False, raw], [12100409-ST, e208947, True, analyzed]]
-
-=======
   [(08100122-EF, e201215, False, raw), (08100122-EF, e201216, False, raw), (10100601-ST, e208339, False, raw), (10100601-ST, e208341, False, raw), (10100601-ST, e208342, False, raw), (12100409-ST, e208945, False, raw), (12100409-ST, e208946, False, raw), (12100409-ST, e208947, True, analyzed)]
-  
->>>>>>> c85d5c45
+
 There are also some aggregate functions that may be applied to search
 results.  Let's count all datasets::
 
